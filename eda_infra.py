<<<<<<< HEAD
import streamlit as st
import pandas as pd
import numpy as np
import plotly.express as px
from datetime import datetime, timedelta
import os
import re
import sqlite3
import uuid
from io import StringIO

# --- Configuration & Data Loading ---
DATA_DIR = os.path.join(os.path.dirname(__file__), 'data')
DATABASE_PATH = os.path.join(DATA_DIR, 'celestial_ai.db')

FALLBACK_LICENSE_DATA = pd.DataFrame([
    {
        'Tool': 'Synopsys DC',
        'Vendor': 'Synopsys',
        'Total Licenses': 10,
        'Used Licenses': 6,
        'Cost_Per_Seat_USD': 25000,
    },
    {
        'Tool': 'Cadence Innovus',
        'Vendor': 'Cadence',
        'Total Licenses': 12,
        'Used Licenses': 9,
        'Cost_Per_Seat_USD': 35000,
    },
    {
        'Tool': 'Siemens Calibre',
        'Vendor': 'Siemens',
        'Total Licenses': 8,
        'Used Licenses': 4,
        'Cost_Per_Seat_USD': 15000,
    },
])

FALLBACK_BUGS = pd.DataFrame([
    {"ID": "BUG-001", "Tool": "Cadence Innovus", "Version": "22.1", "Issue": "Crashes during MMMC analysis", "Workaround": "Use -legacy_mode", "Reported By": "Alice", "Status": "Open"},
    {"ID": "BUG-002", "Tool": "Synopsys ICC2", "Version": "2023.03", "Issue": "Incorrect congestion map", "Workaround": "Run with -fix_congestion_patch", "Reported By": "Bob", "Status": "Fixed"},
])

FALLBACK_TOOL_REGISTRY = pd.DataFrame([
    {"Project": "AI Accelerator", "Tool": "Cadence Innovus", "Approved Version": "23.1", "Compiler": "GCC 9.4"},
    {"Project": "IoT Sensor", "Tool": "Synopsys DC", "Approved Version": "2023.06", "Compiler": "GCC 8.5"},
    {"Project": "CPU Core", "Tool": "Synopsys PT", "Approved Version": "2022.12-SP3", "Compiler": "Clang 12"},
])

FALLBACK_RUN_HISTORY = pd.DataFrame([
    {
        "run_id": "RUN-001",
        "Project": "AI Accelerator",
        "Tool": "Cadence Innovus",
        "Flow Stage": "Place & Route",
        "Owner": "Alice",
        "Status": "Passed",
        "Start": (datetime.now() - timedelta(days=2, hours=6)).isoformat(timespec="minutes"),
        "Duration (hrs)": 5.5,
        "Iteration": 12,
        "Blockers": "",
    },
    {
        "run_id": "RUN-002",
        "Project": "AI Accelerator",
        "Tool": "Synopsys PrimeTime",
        "Flow Stage": "Timing Sign-off",
        "Owner": "Wei",
        "Status": "Failed",
        "Start": (datetime.now() - timedelta(days=1, hours=9)).isoformat(timespec="minutes"),
        "Duration (hrs)": 3.2,
        "Iteration": 4,
        "Blockers": "Clock uncertainty margin too tight",
    },
    {
        "run_id": "RUN-003",
        "Project": "Photon Switch",
        "Tool": "Siemens Calibre",
        "Flow Stage": "DRC",
        "Owner": "Priya",
        "Status": "Running",
        "Start": (datetime.now() - timedelta(hours=2)).isoformat(timespec="minutes"),
        "Duration (hrs)": 6.0,
        "Iteration": 2,
        "Blockers": "",
    },
])

FALLBACK_TAPEOUT_CHECKLIST = pd.DataFrame([
    {
        "task_id": "TASK-001",
        "Project": "AI Accelerator",
        "Milestone": "Floorplanning",
        "Task": "Complete block placement convergence study",
        "Owner": "Alice",
        "Status": "Complete",
        "Due": (datetime.now() - timedelta(days=7)).date().isoformat(),
        "Notes": "Documented in Confluence",
    },
    {
        "task_id": "TASK-002",
        "Project": "AI Accelerator",
        "Milestone": "Timing Closure",
        "Task": "PrimeTime sign-off with SI corners",
        "Owner": "Wei",
        "Status": "In Progress",
        "Due": (datetime.now() + timedelta(days=3)).date().isoformat(),
        "Notes": "Need updated parasitics",
    },
    {
        "task_id": "TASK-003",
        "Project": "Photon Switch",
        "Milestone": "Physical Verification",
        "Task": "Tapeout checklist review with foundry",
        "Owner": "Priya",
        "Status": "Not Started",
        "Due": (datetime.now() + timedelta(days=10)).date().isoformat(),
        "Notes": "Schedule call with GF",
    },
])

RUN_STATUS_OPTIONS = ["Queued", "Running", "Passed", "Failed", "Needs Review", "Aborted"]
CHECKLIST_STATUS_OPTIONS = ["Not Started", "In Progress", "Blocked", "Complete"]


def get_db_connection():
    """Returns a sqlite3 connection to the application database."""
    os.makedirs(DATA_DIR, exist_ok=True)
    conn = sqlite3.connect(DATABASE_PATH)
    conn.row_factory = sqlite3.Row
    return conn


def init_database():
    """Creates the local SQLite database and seeds baseline records if needed."""
    with get_db_connection() as conn:
        conn.execute(
            """
            CREATE TABLE IF NOT EXISTS license_usage (
                Tool TEXT PRIMARY KEY,
                Vendor TEXT,
                TotalLicenses INTEGER,
                UsedLicenses INTEGER,
                Available INTEGER,
                Utilization REAL,
                CostPerSeat REAL,
                TotalCost REAL,
                UnusedCost REAL,
                last_updated TEXT DEFAULT CURRENT_TIMESTAMP
            )
            """
        )

        conn.execute(
            """
            CREATE TABLE IF NOT EXISTS bug_registry (
                ID TEXT PRIMARY KEY,
                Tool TEXT,
                Version TEXT,
                Issue TEXT,
                Workaround TEXT,
                ReportedBy TEXT,
                Status TEXT,
                created_at TEXT DEFAULT CURRENT_TIMESTAMP
            )
            """
        )

        conn.execute(
            """
            CREATE TABLE IF NOT EXISTS tool_registry (
                Project TEXT,
                Tool TEXT,
                ApprovedVersion TEXT,
                Compiler TEXT,
                PRIMARY KEY (Project, Tool)
            )
            """
        )

        conn.execute(
            """
            CREATE TABLE IF NOT EXISTS run_history (
                run_id TEXT PRIMARY KEY,
                project TEXT,
                tool TEXT,
                flow_stage TEXT,
                owner TEXT,
                status TEXT,
                start_time TEXT,
                duration_hours REAL,
                iteration INTEGER,
                blockers TEXT,
                created_at TEXT DEFAULT CURRENT_TIMESTAMP,
                updated_at TEXT DEFAULT CURRENT_TIMESTAMP
            )
            """
        )

        conn.execute(
            """
            CREATE TABLE IF NOT EXISTS design_checklist (
                task_id TEXT PRIMARY KEY,
                project TEXT,
                milestone TEXT,
                task TEXT,
                owner TEXT,
                status TEXT,
                due_date TEXT,
                notes TEXT,
                last_updated TEXT DEFAULT CURRENT_TIMESTAMP
            )
            """
        )

        conn.execute(
            """
            CREATE TABLE IF NOT EXISTS license_snapshots (
                snapshot_id INTEGER PRIMARY KEY AUTOINCREMENT,
                created_at TEXT DEFAULT CURRENT_TIMESTAMP,
                total_tools INTEGER,
                total_licenses INTEGER,
                used_licenses INTEGER,
                avg_utilization REAL,
                total_cost REAL,
                unused_cost REAL
            )
            """
        )

        _seed_database(conn)


def _seed_database(conn):
    """Seeds the database with baseline values if the tables are empty."""
    license_count = conn.execute("SELECT COUNT(*) FROM license_usage").fetchone()[0]
    if license_count == 0:
        for _, row in FALLBACK_LICENSE_DATA.iterrows():
            total = int(row['Total Licenses'])
            used = min(int(row['Used Licenses']), total)
            available = total - used
            cost_per = float(row.get('Cost_Per_Seat_USD') or 0)
            total_cost = cost_per * total if cost_per else None
            unused_cost = cost_per * available if cost_per else None
            utilization = round(used / total * 100, 1) if total else 0.0
            conn.execute(
                """
                INSERT INTO license_usage (Tool, Vendor, TotalLicenses, UsedLicenses, Available, Utilization, CostPerSeat, TotalCost, UnusedCost)
                VALUES (?, ?, ?, ?, ?, ?, ?, ?, ?)
                """,
                (
                    row['Tool'],
                    row['Vendor'],
                    total,
                    used,
                    available,
                    utilization,
                    cost_per if cost_per else None,
                    total_cost,
                    unused_cost,
                ),
            )

    bug_count = conn.execute("SELECT COUNT(*) FROM bug_registry").fetchone()[0]
    if bug_count == 0:
        for _, row in FALLBACK_BUGS.iterrows():
            conn.execute(
                """
                INSERT INTO bug_registry (ID, Tool, Version, Issue, Workaround, ReportedBy, Status)
                VALUES (?, ?, ?, ?, ?, ?, ?)
                """,
                (
                    row['ID'],
                    row['Tool'],
                    row['Version'],
                    row['Issue'],
                    row['Workaround'],
                    row.get('Reported By', row.get('ReportedBy', 'Unknown')),
                    row['Status'],
                ),
            )

    tool_count = conn.execute("SELECT COUNT(*) FROM tool_registry").fetchone()[0]
    if tool_count == 0:
        for _, row in FALLBACK_TOOL_REGISTRY.iterrows():
            conn.execute(
                """
                INSERT INTO tool_registry (Project, Tool, ApprovedVersion, Compiler)
                VALUES (?, ?, ?, ?)
                """,
                (
                    row['Project'],
                    row['Tool'],
                    row['Approved Version'],
                    row['Compiler'],
                ),
            )

    run_count = conn.execute("SELECT COUNT(*) FROM run_history").fetchone()[0]
    if run_count == 0:
        for _, row in FALLBACK_RUN_HISTORY.iterrows():
            conn.execute(
                """
                INSERT INTO run_history (
                    run_id, project, tool, flow_stage, owner, status, start_time, duration_hours, iteration, blockers
                ) VALUES (?, ?, ?, ?, ?, ?, ?, ?, ?, ?)
                """,
                (
                    row['run_id'],
                    row['Project'],
                    row['Tool'],
                    row['Flow Stage'],
                    row['Owner'],
                    row['Status'],
                    row['Start'],
                    row['Duration (hrs)'],
                    row['Iteration'],
                    row['Blockers'],
                ),
            )

    checklist_count = conn.execute("SELECT COUNT(*) FROM design_checklist").fetchone()[0]
    if checklist_count == 0:
        for _, row in FALLBACK_TAPEOUT_CHECKLIST.iterrows():
            conn.execute(
                """
                INSERT INTO design_checklist (
                    task_id, project, milestone, task, owner, status, due_date, notes
                ) VALUES (?, ?, ?, ?, ?, ?, ?, ?)
                """,
                (
                    row['task_id'],
                    row['Project'],
                    row['Milestone'],
                    row['Task'],
                    row['Owner'],
                    row['Status'],
                    row['Due'],
                    row['Notes'],
                ),
            )

    conn.commit()


def list_database_tables():
    """Returns the application table names in deterministic order."""
    if not os.path.exists(DATABASE_PATH):
        return []

    with get_db_connection() as conn:
        rows = conn.execute(
            "SELECT name FROM sqlite_master WHERE type='table' AND name NOT LIKE 'sqlite_%' ORDER BY name"
        ).fetchall()

    return [row["name"] for row in rows]


def get_database_overview():
    """Collects row counts, schema summaries, and last-updated hints for each table."""
    tables = list_database_tables()
    overview_rows = []

    if not tables:
        return tables, pd.DataFrame(columns=["Table", "Rows", "Columns", "Last Updated"])

    timestamp_candidates = {"last_updated", "created_at", "updated_at", "modified_at"}

    with get_db_connection() as conn:
        for table in tables:
            column_rows = conn.execute(f'PRAGMA table_info("{table}")').fetchall()
            columns = [row["name"] for row in column_rows]
            column_summary = ", ".join(columns)

            count = conn.execute(f'SELECT COUNT(*) AS row_count FROM "{table}"').fetchone()["row_count"]

            timestamp_column = next((col for col in columns if col in timestamp_candidates), None)
            last_updated = None
            if timestamp_column:
                last_updated = conn.execute(
                    f'SELECT MAX("{timestamp_column}") AS ts FROM "{table}"'
                ).fetchone()["ts"]

            overview_rows.append(
                {
                    "Table": table,
                    "Rows": int(count or 0),
                    "Columns": column_summary,
                    "Last Updated": last_updated or "N/A",
                }
            )

    overview_df = pd.DataFrame(overview_rows)
    return tables, overview_df


def fetch_table_preview(table_name: str, limit: int = 100):
    """Returns a limited preview of the requested table ordered by most recent entries."""
    if not table_name:
        return pd.DataFrame()

    with get_db_connection() as conn:
        query = f'SELECT * FROM "{table_name}" ORDER BY rowid DESC LIMIT ?'
        df = pd.read_sql_query(query, conn, params=(limit,))

    return df


def perform_database_maintenance():
    """Runs lightweight VACUUM/ANALYZE maintenance on the SQLite file."""
    if not os.path.exists(DATABASE_PATH):
        return

    with sqlite3.connect(DATABASE_PATH) as conn:
        conn.isolation_level = None  # required for VACUUM
        conn.execute("VACUUM")
        conn.execute("ANALYZE")


def _fetch_license_usage(conn):
    query = (
        "SELECT Tool, Vendor, TotalLicenses, UsedLicenses, Available, Utilization, CostPerSeat, TotalCost, UnusedCost "
        "FROM license_usage ORDER BY Tool"
    )
    return pd.read_sql_query(query, conn)


def fetch_license_data_from_db():
    with get_db_connection() as conn:
        df = _fetch_license_usage(conn)
    if df.empty:
        return pd.DataFrame()
    df = df.rename(
        columns={
            'TotalLicenses': 'Total Licenses',
            'UsedLicenses': 'Used Licenses',
            'Utilization': 'Utilization (%)',
            'CostPerSeat': 'Cost_Per_Seat_USD',
            'TotalCost': 'Total Cost',
            'UnusedCost': 'Unused Cost',
        }
    )
    return df


def fetch_bug_registry_from_db():
    with get_db_connection() as conn:
        df = pd.read_sql_query(
            "SELECT ID, Tool, Version, Issue, Workaround, ReportedBy AS 'Reported By', Status FROM bug_registry ORDER BY created_at DESC",
            conn,
        )
    return df


def fetch_tool_registry_from_db():
    with get_db_connection() as conn:
        df = pd.read_sql_query(
            "SELECT Project, Tool, ApprovedVersion AS 'Approved Version', Compiler FROM tool_registry ORDER BY Project",
            conn,
        )
    return df


def fetch_run_history_from_db(limit: int = 250):
    with get_db_connection() as conn:
        df = pd.read_sql_query(
            """
            SELECT run_id, project AS Project, tool AS Tool, flow_stage AS 'Flow Stage', owner AS Owner,
                   status AS Status, start_time AS Start, duration_hours AS 'Duration (hrs)',
                   iteration AS Iteration, blockers AS Blockers, updated_at
            FROM run_history
            ORDER BY datetime(start_time) DESC
            LIMIT ?
            """,
            conn,
            params=(limit,),
        )
    if not df.empty:
        df['Start'] = pd.to_datetime(df['Start'])
        df['Duration (hrs)'] = pd.to_numeric(df['Duration (hrs)'], errors='coerce')
    return df


def fetch_design_checklist_from_db():
    with get_db_connection() as conn:
        df = pd.read_sql_query(
            """
            SELECT task_id, project AS Project, milestone AS Milestone, task AS Task, owner AS Owner,
                   status AS Status, due_date AS Due, notes AS Notes, last_updated
            FROM design_checklist
            ORDER BY project, milestone
            """,
            conn,
        )
    return df


def upsert_license_record(record):
    total = int(record.get('Total Licenses', 0) or 0)
    used = min(int(record.get('Used Licenses', 0) or 0), total) if total else 0
    available = total - used
    cost_per = record.get('Cost_Per_Seat_USD')
    cost_per = float(cost_per) if cost_per not in (None, "", np.nan) else None
    total_cost = cost_per * total if cost_per is not None else None
    unused_cost = cost_per * available if cost_per is not None else None
    utilization = round(used / total * 100, 1) if total else 0.0

    with get_db_connection() as conn:
        conn.execute(
            """
            INSERT INTO license_usage (
                Tool, Vendor, TotalLicenses, UsedLicenses, Available, Utilization, CostPerSeat, TotalCost, UnusedCost, last_updated
            ) VALUES (?, ?, ?, ?, ?, ?, ?, ?, ?, CURRENT_TIMESTAMP)
            ON CONFLICT(Tool) DO UPDATE SET
                Vendor=excluded.Vendor,
                TotalLicenses=excluded.TotalLicenses,
                UsedLicenses=excluded.UsedLicenses,
                Available=excluded.Available,
                Utilization=excluded.Utilization,
                CostPerSeat=excluded.CostPerSeat,
                TotalCost=excluded.TotalCost,
                UnusedCost=excluded.UnusedCost,
                last_updated=CURRENT_TIMESTAMP
            """,
            (
                record.get('Tool'),
                record.get('Vendor'),
                total,
                used,
                available,
                utilization,
                cost_per,
                total_cost,
                unused_cost,
            ),
        )
        conn.commit()


def bulk_upsert_license_costs(cost_df: pd.DataFrame):
    if cost_df is None or cost_df.empty:
        return

    normalized = cost_df.rename(columns={
        'Total Licenses': 'Total_Licenses',
        'Total_License': 'Total_Licenses',
        'TotalLicenses': 'Total_Licenses',
        'Cost Per Seat': 'Cost_Per_Seat_USD',
        'CostPerSeat': 'Cost_Per_Seat_USD',
    })

    with get_db_connection() as conn:
        existing = {
            row['Tool']: {
                'Vendor': row['Vendor'],
                'UsedLicenses': row['UsedLicenses'],
                'CostPerSeat': row['CostPerSeat'],
            }
            for row in conn.execute(
                "SELECT Tool, Vendor, UsedLicenses, CostPerSeat FROM license_usage"
            ).fetchall()
        }

    for _, row in normalized.iterrows():
        tool = str(row.get('Tool', '') or '').strip()
        if not tool:
            continue

        total = int(row.get('Total_Licenses') or 0)
        vendor = row.get('Vendor') or existing.get(tool, {}).get('Vendor')
        if not vendor:
            lower_tool = tool.lower()
            if 'synopsys' in lower_tool:
                vendor = 'Synopsys'
            elif 'cadence' in lower_tool:
                vendor = 'Cadence'
            elif 'siemens' in lower_tool:
                vendor = 'Siemens'
            else:
                vendor = 'Other'
        cost_per = row.get('Cost_Per_Seat_USD')
        if pd.isna(cost_per):
            cost_per = existing.get(tool, {}).get('CostPerSeat')

        base_used = existing.get(tool, {}).get('UsedLicenses', 0) if existing.get(tool) else 0
        used = row.get('Used Licenses')
        used = int(used) if not pd.isna(used) and used is not None else int(base_used or max(total // 2, 0))
        upsert_license_record({
            'Tool': tool,
            'Vendor': vendor,
            'Total Licenses': total,
            'Used Licenses': min(used, total),
            'Cost_Per_Seat_USD': cost_per,
        })


def record_license_snapshot(df: pd.DataFrame):
    if df is None or df.empty:
        return

    snapshot = {
        'total_tools': int(len(df)),
        'total_licenses': int(df['Total Licenses'].sum()),
        'used_licenses': int(df['Used Licenses'].sum()),
        'avg_utilization': float(df['Utilization (%)'].mean()) if not df.empty else 0.0,
        'total_cost': float(df['Total Cost'].sum()) if 'Total Cost' in df.columns else 0.0,
        'unused_cost': float(df['Unused Cost'].sum()) if 'Unused Cost' in df.columns else 0.0,
    }

    with get_db_connection() as conn:
        conn.execute(
            """
            INSERT INTO license_snapshots (total_tools, total_licenses, used_licenses, avg_utilization, total_cost, unused_cost)
            VALUES (?, ?, ?, ?, ?, ?)
            """,
            (
                snapshot['total_tools'],
                snapshot['total_licenses'],
                snapshot['used_licenses'],
                snapshot['avg_utilization'],
                snapshot['total_cost'],
                snapshot['unused_cost'],
            ),
        )
        conn.commit()


def log_run_event(run_record):
    """Insert or update a run tracking record."""
    start_time = run_record.get('Start')
    if isinstance(start_time, datetime):
        start_time = start_time.isoformat(timespec="minutes")

    with get_db_connection() as conn:
        conn.execute(
            """
            INSERT INTO run_history (
                run_id, project, tool, flow_stage, owner, status, start_time, duration_hours, iteration, blockers, updated_at
            ) VALUES (?, ?, ?, ?, ?, ?, ?, ?, ?, ?, CURRENT_TIMESTAMP)
            ON CONFLICT(run_id) DO UPDATE SET
                project=excluded.project,
                tool=excluded.tool,
                flow_stage=excluded.flow_stage,
                owner=excluded.owner,
                status=excluded.status,
                start_time=excluded.start_time,
                duration_hours=excluded.duration_hours,
                iteration=excluded.iteration,
                blockers=excluded.blockers,
                updated_at=CURRENT_TIMESTAMP
            """,
            (
                run_record.get('run_id'),
                run_record.get('Project'),
                run_record.get('Tool'),
                run_record.get('Flow Stage'),
                run_record.get('Owner'),
                run_record.get('Status'),
                start_time,
                run_record.get('Duration (hrs)'),
                run_record.get('Iteration'),
                run_record.get('Blockers'),
            ),
        )
        conn.commit()


def update_run_status(run_id: str, status: str, blockers: str | None = None, duration_hours: float | None = None):
    """Update status, blockers, or duration for an existing run."""
    if not run_id:
        return

    updates = ["status = ?", "updated_at = CURRENT_TIMESTAMP"]
    params = [status]

    if blockers is not None:
        updates.append("blockers = ?")
        params.append(blockers)

    if duration_hours is not None:
        updates.append("duration_hours = ?")
        params.append(duration_hours)

    params.append(run_id)

    with get_db_connection() as conn:
        conn.execute(
            f"UPDATE run_history SET {', '.join(updates)} WHERE run_id = ?",
            params,
        )
        conn.commit()


def upsert_checklist_task(task_record):
    """Insert or update a tapeout checklist item."""
    due_date = task_record.get('Due')
    if isinstance(due_date, datetime):
        due_date = due_date.date().isoformat()

    with get_db_connection() as conn:
        conn.execute(
            """
            INSERT INTO design_checklist (
                task_id, project, milestone, task, owner, status, due_date, notes, last_updated
            ) VALUES (?, ?, ?, ?, ?, ?, ?, ?, CURRENT_TIMESTAMP)
            ON CONFLICT(task_id) DO UPDATE SET
                project=excluded.project,
                milestone=excluded.milestone,
                task=excluded.task,
                owner=excluded.owner,
                status=excluded.status,
                due_date=excluded.due_date,
                notes=excluded.notes,
                last_updated=CURRENT_TIMESTAMP
            """,
            (
                task_record.get('task_id'),
                task_record.get('Project'),
                task_record.get('Milestone'),
                task_record.get('Task'),
                task_record.get('Owner'),
                task_record.get('Status'),
                due_date,
                task_record.get('Notes'),
            ),
        )
        conn.commit()


def fetch_license_snapshot_history(limit: int = 15):
    with get_db_connection() as conn:
        df = pd.read_sql_query(
            """
            SELECT snapshot_id, created_at, total_tools, total_licenses, used_licenses, avg_utilization, total_cost, unused_cost
            FROM license_snapshots
            ORDER BY snapshot_id DESC
            LIMIT ?
            """,
            conn,
            params=(limit,),
        )
    return df


def insert_bug_record(bug):
    with get_db_connection() as conn:
        conn.execute(
            """
            INSERT OR REPLACE INTO bug_registry (ID, Tool, Version, Issue, Workaround, ReportedBy, Status, created_at)
            VALUES (
                ?, ?, ?, ?, ?, ?, ?, COALESCE((SELECT created_at FROM bug_registry WHERE ID = ?), CURRENT_TIMESTAMP)
            )
            """,
            (
                bug['ID'],
                bug['Tool'],
                bug.get('Version'),
                bug.get('Issue'),
                bug.get('Workaround'),
                bug.get('Reported By'),
                bug.get('Status'),
                bug['ID'],
            ),
        )
        conn.commit()


def generate_bug_id():
    with get_db_connection() as conn:
        ids = [row[0] for row in conn.execute("SELECT ID FROM bug_registry").fetchall()]
    numbers = [int(re.findall(r"\d+", bug_id)[0]) for bug_id in ids if re.findall(r"\d+", bug_id)]
    next_number = max(numbers) + 1 if numbers else 1
    return f"BUG-{next_number:03d}"


def generate_run_id():
    return f"RUN-{uuid.uuid4().hex[:8].upper()}"


def generate_task_id():
    return f"TASK-{uuid.uuid4().hex[:8].upper()}"


def refresh_bug_registry_session_state():
    st.session_state.bug_registry = fetch_bug_registry_from_db()


def refresh_license_session_state():
    st.session_state.license_data = fetch_license_data_from_db()


def refresh_tool_registry_session_state():
    st.session_state.tool_registry = fetch_tool_registry_from_db()


def refresh_run_history_session_state():
    st.session_state.run_history = fetch_run_history_from_db()


def refresh_checklist_session_state():
    st.session_state.design_checklist = fetch_design_checklist_from_db()

def _clean_license_costs(path, df):
    """Attempts to repair malformed license cost CSVs shipped with the app."""
    if not df.empty and 'Tool' in df.columns:
        return df

    try:
        with open(path, encoding='utf-8') as handle:
            raw = handle.read().strip()
    except FileNotFoundError:
        return pd.DataFrame()

    if not raw:
        return pd.DataFrame()

    # Remove leading/trailing quotes that collapse the CSV into a single cell
    raw = raw.strip('"').replace('",,,', '')
    raw = raw.replace('\r\n', '\n')

    # Normalize column naming before parsing
    raw = raw.replace('Cost_Per_Year', 'Cost_Per_Seat_USD')
    raw = raw.replace('Seats ', 'Seats\n')
    # Insert newlines between consecutive records (after seat counts)
    raw = re.sub(r'(?<=\d)\s+(?=[A-Z])', '\n', raw)

    repaired = pd.read_csv(StringIO(raw))
    repaired = repaired.dropna(how='all')
    repaired = repaired.rename(columns={'Seats': 'Total Licenses'})
    numeric_cols = ['Cost_Per_Seat_USD', 'Total Licenses']
    for col in numeric_cols:
        if col in repaired.columns:
            repaired[col] = pd.to_numeric(repaired[col], errors='coerce')
    if not repaired.empty and 'Tool' in repaired.columns:
        st.session_state['license_costs_repaired'] = True
    return repaired


def load_data(filename):
    """Loads CSV files from the data directory."""
    path = os.path.join(DATA_DIR, filename)
    try:
        # Attempt to load the user's local CSV
        df = pd.read_csv(path)
    except pd.errors.ParserError:
        df = pd.DataFrame()
    except FileNotFoundError:
        # Provide sensible default if data dir not accessible (e.g., in canvas)
        if 'license_costs.csv' in filename:
            return pd.DataFrame({
                'Tool': ['Synopsys DC', 'Cadence Innovus', 'Siemens Calibre'],
                'Vendor': ['Synopsys', 'Cadence', 'Siemens'],
                'Cost_Per_Seat_USD': [25000, 35000, 15000],
                'Total Licenses': [10, 12, 8]
            })
        if 'known_bugs.csv' in filename:
            return pd.DataFrame([
                {"ID": "BUG-001", "Tool": "Cadence Innovus", "Version": "22.1", "Issue": "Crashes during MMMC analysis", "Workaround": "Use -legacy_mode", "Reported By": "Alice", "Status": "Open"},
                {"ID": "BUG-002", "Tool": "Synopsys ICC2", "Version": "2023.03", "Issue": "Incorrect congestion map", "Workaround": "Run with -fix_congestion_patch", "Reported By": "Bob", "Status": "Fixed in 2023.06"}
            ])
        return pd.DataFrame()

    if 'license_costs.csv' in filename:
        df = _clean_license_costs(path, df)
    return df if not df.empty else pd.DataFrame()

def init_session_state():
    """Initializes session state, database, and baseline records on first run."""
    if not st.session_state.get('_db_ready', False):
        init_database()
        st.session_state['_db_ready'] = True

    # Load license costs from CSV (if provided) to refresh the database
    license_costs_csv = load_data('license_costs.csv')

    if 'Tool' not in license_costs_csv.columns or license_costs_csv.empty:
        # CSV missing Tool column or empty -> fall back to baked-in defaults
        st.warning("License cost data loaded is missing the 'Tool' column. Using synthetic fallback data for initialization.")
        bulk_upsert_license_costs(FALLBACK_LICENSE_DATA)
        st.session_state['license_costs_repaired'] = False
    else:
        bulk_upsert_license_costs(license_costs_csv)
        if st.session_state.get('license_costs_repaired'):
            st.info("Recovered license cost data from malformed CSV. Please fix the source file when convenient.")
            st.session_state['license_costs_repaired'] = False

    refresh_license_session_state()
    refresh_bug_registry_session_state()
    refresh_tool_registry_session_state()
    refresh_run_history_session_state()
    refresh_checklist_session_state()

    # Floorplan defaults for cross-page persistence
    if 'fp_seed_display' not in st.session_state:
        st.session_state.fp_seed_display = 42
        st.session_state.fp_area_display = 300.0

def load_tool_registry():
    """Retrieves the current tool registry DataFrame from session state for use in physical_design."""
    if 'tool_registry' not in st.session_state:
        init_session_state()
    return st.session_state.tool_registry


def get_license_data():
    """Retrieves the current, dynamic license DataFrame from session state for use in metrics calculation."""
    if 'license_data' not in st.session_state:
        init_session_state()
    return st.session_state.license_data

# --- Rendering Functions ---

=======
>>>>>>> 5ac7b665
def render_license_monitor():
    st.header("Real-Time License Utilization")
    st.markdown("""
    > EDA licenses are high-value assets. Monitor usage, cost, and availability to ensure smooth design flow.
    """)

    df = get_license_data()
    if df.empty:
        st.warning("No license data available.")
        return

    # Load costs for cost analysis (robust to malformed/missing CSV)
    try:
        cost_df = load_data('license_costs.csv')
    except KeyError:
        cost_df = pd.DataFrame()

<<<<<<< HEAD
    merge_columns = ('Vendor', 'Cost_Per_Seat_USD', 'Total Licenses')

=======
>>>>>>> 5ac7b665
    if not cost_df.empty and 'Tool' in cost_df.columns:
        cost_df = cost_df.set_index('Tool')
        df = df.join(cost_df, on='Tool', how='left', rsuffix='_cost_join')
    else:
        df = df.copy()

    # Harmonize columns introduced by the join, preferring live dashboard values
<<<<<<< HEAD
    for col in merge_columns:
=======
    for col in ['Vendor', 'Cost_Per_Seat_USD', 'Total Licenses']:
>>>>>>> 5ac7b665
        join_col = f"{col}_cost_join"
        if join_col in df.columns:
            if col in df.columns:
                df[col] = df[col].fillna(df[join_col])
            else:
                df[col] = df[join_col]
            df.drop(columns=[join_col], inplace=True)

<<<<<<< HEAD
    # If the join was successful (i.e., 'Cost_Per_Seat_USD' exists from the loaded CSV or fallback)
=======
    # Ensure costs exist even if CSV lacked them
>>>>>>> 5ac7b665
    if 'Cost_Per_Seat_USD' not in df.columns:
        df['Cost_Per_Seat_USD'] = df['Tool'].apply(
            lambda x: 25000 if 'Synopsys' in x else (35000 if 'Cadence' in x else 15000)
        )

    df['Total Cost'] = df['Total Licenses'] * df['Cost_Per_Seat_USD'].fillna(0)
    df['Unused Cost'] = df['Available'] * df['Cost_Per_Seat_USD'].fillna(0)

    # --- Interactive Filters ---
    with st.expander("🔍 Focus the Dashboard", expanded=True):
        vendor_values = df['Vendor'].fillna('Unknown').unique().tolist()
        vendor_values.sort()
        selected_vendors = st.multiselect(
            "Filter by Vendor", vendor_values, default=vendor_values
        )
<<<<<<< HEAD

        max_util = float(df['Utilization (%)'].max()) if not df['Utilization (%)'].empty else 100.0
        slider_upper = max(5.0, max_util)
        min_utilization = st.slider(
            "Minimum Utilization (%)", 0.0, slider_upper, 0.0, step=5.0
        )
=======
        max_util = float(df['Utilization (%)'].max()) if not df['Utilization (%)'].empty else 100.0
        slider_upper = max(5.0, max_util)
        min_utilization = st.slider("Minimum Utilization (%)", 0.0, slider_upper, 0.0, step=5.0)
>>>>>>> 5ac7b665

    filtered_df = df[df['Vendor'].fillna('Unknown').isin(selected_vendors)].copy()
    filtered_df = filtered_df[filtered_df['Utilization (%)'] >= min_utilization]

<<<<<<< HEAD
=======
    # Record a snapshot only when the visible numbers actually change
>>>>>>> 5ac7b665
    snapshot_signature = None
    if not filtered_df.empty:
        snapshot_signature = (
            len(filtered_df),
            int(filtered_df['Total Licenses'].sum()),
            int(filtered_df['Used Licenses'].sum()),
            round(float(filtered_df['Utilization (%)'].mean()), 2),
            round(float(filtered_df['Total Cost'].sum()), 2) if 'Total Cost' in filtered_df.columns else 0.0,
            round(float(filtered_df['Unused Cost'].sum()), 2) if 'Unused Cost' in filtered_df.columns else 0.0,
        )
        if st.session_state.get('last_snapshot_signature') != snapshot_signature:
            record_license_snapshot(filtered_df)
            st.session_state['last_snapshot_signature'] = snapshot_signature

    if filtered_df.empty:
        st.warning("No tools match the current filters. Adjust the vendor selection or utilization threshold.")
        return

<<<<<<< HEAD
=======
    # Spend callouts
>>>>>>> 5ac7b665
    total_cost_series = filtered_df['Total Cost'].fillna(0)
    unused_cost_series = filtered_df['Unused Cost'].fillna(0)
    total_unused_cost = float(unused_cost_series.sum())
    total_used_cost = float(total_cost_series.sum() - total_unused_cost)
    st.info(
        "\n".join(
            [
                f"**Active Spend:** ${total_used_cost:,.0f}",
                f"**Idle Spend Exposure:** ${total_unused_cost:,.0f}",
                "Balance procurement plans against these figures to keep quarterly CAD budgets on track.",
            ]
        )
    )

    # Summary metrics
    col1, col2, col3, col4 = st.columns(4)
    col1.metric("Tools Shown", len(filtered_df))
    col2.metric("Avg Utilization", f"{filtered_df['Utilization (%)'].mean():.1f}%")
<<<<<<< HEAD

    critical_shortages = int((filtered_df['Available'] == 0).sum())
    col3.metric("Critical Shortages", critical_shortages, delta_color="inverse")

    unused_cost = filtered_df['Unused Cost'].sum()
    top_idle_tool = filtered_df.sort_values('Unused Cost', ascending=False).iloc[0]
    col4.metric(
        "Highest Idle Spend",
        f"${top_idle_tool['Unused Cost']:,.0f}",
        help=f"{top_idle_tool['Tool']} is carrying the largest unused license cost."
    )

    vendor_summary = (
        filtered_df.groupby('Vendor', dropna=False)
        .agg({
            'Tool': 'count',
            'Total Licenses': 'sum',
            'Used Licenses': 'sum',
            'Available': 'sum',
            'Total Cost': 'sum',
            'Unused Cost': 'sum'
        })
        .rename(columns={'Tool': 'Tool Count'})
        .reset_index()
    )
    if not vendor_summary.empty:
        vendor_summary['Total Cost'] = vendor_summary['Total Cost'].fillna(0)
        vendor_summary['Unused Cost'] = vendor_summary['Unused Cost'].fillna(0)
        vendor_summary['Utilization (%)'] = (
            vendor_summary['Used Licenses'] / vendor_summary['Total Licenses'] * 100
        ).round(1).fillna(0)
        vendor_summary['Buffer Seats'] = vendor_summary['Available']

        st.subheader("Vendor Health Overview")
        st.dataframe(
            vendor_summary[
                ['Vendor', 'Tool Count', 'Total Licenses', 'Used Licenses', 'Buffer Seats', 'Utilization (%)', 'Total Cost', 'Unused Cost']
            ].style.format({
                'Total Cost': '${:,.0f}',
                'Unused Cost': '${:,.0f}'
            }),
            hide_index=True
        )

        spend_metric = 'Total Cost' if vendor_summary['Total Cost'].sum() > 0 else 'Tool Count'
        spend_fig = px.pie(
            vendor_summary,
            names='Vendor',
            values=spend_metric,
            title='Spend Distribution by Vendor' if spend_metric == 'Total Cost' else 'Tool Footprint by Vendor',
            hole=0.4
        )
        st.plotly_chart(spend_fig, use_container_width=True)

    # Provide download of filtered snapshot
    st.download_button(
        label="📥 Download Filtered Snapshot (CSV)",
        data=filtered_df.to_csv(index=False),
        file_name="license_dashboard_snapshot.csv",
        mime="text/csv"
    )
=======
    critical_shortages = int((filtered_df['Available'] == 0).sum())
    col3.metric("Critical Shortages", critical_shortages, delta_color="inverse")
>>>>>>> 5ac7b665

    top_idle_tool = filtered_df.sort_values('Unused Cost', ascending=False).iloc[0]
    col4.metric(
        "Highest Idle Spend",
        f"${top_idle_tool['Unused Cost']:,.0f}",
        help=f"{top_idle_tool['Tool']} is carrying the largest unused license cost."
    )

    # Vendor summary + pie
    vendor_summary = (
        filtered_df.groupby('Vendor', dropna=False)
        .agg({
            'Tool': 'count',
            'Total Licenses': 'sum',
            'Used Licenses': 'sum',
            'Available': 'sum',
            'Total Cost': 'sum',
            'Unused Cost': 'sum'
        })
        .rename(columns={'Tool': 'Tool Count'})
        .reset_index()
    )
    if not vendor_summary.empty:
        vendor_summary['Total Cost'] = vendor_summary['Total Cost'].fillna(0)
        vendor_summary['Unused Cost'] = vendor_summary['Unused Cost'].fillna(0)
        vendor_summary['Utilization (%)'] = (
            vendor_summary['Used Licenses'] / vendor_summary['Total Licenses'] * 100
        ).round(1).fillna(0)
        vendor_summary['Buffer Seats'] = vendor_summary['Available']

        st.subheader("Vendor Health Overview")
        st.dataframe(
            vendor_summary[
                ['Vendor', 'Tool Count', 'Total Licenses', 'Used Licenses', 'Buffer Seats',
                 'Utilization (%)', 'Total Cost', 'Unused Cost']
            ].style.format({'Total Cost': '${:,.0f}', 'Unused Cost': '${:,.0f}'}),
            hide_index=True
        )

        spend_metric = 'Total Cost' if vendor_summary['Total Cost'].sum() > 0 else 'Tool Count'
        spend_fig = px.pie(
            vendor_summary,
            names='Vendor',
            values=spend_metric,
            title='Spend Distribution by Vendor' if spend_metric == 'Total Cost' else 'Tool Footprint by Vendor',
            hole=0.4
        )
        st.plotly_chart(spend_fig, use_container_width=True)

    # Download filtered snapshot
    st.download_button(
        label="📥 Download Filtered Snapshot (CSV)",
        data=filtered_df.to_csv(index=False),
        file_name="license_dashboard_snapshot.csv",
        mime="text/csv"
    )

    # Bar chart
    fig = px.bar(
        filtered_df,
        x="Tool",
        y=["Used Licenses", "Available"],
        title="License Allocation by Tool",
        color_discrete_sequence=["#e74c3c", "#2ecc71"]
    )
    st.plotly_chart(fig, use_container_width=True)

    # Table with conditional formatting (use Styler.map to avoid deprecation warnings)
    st.subheader("License Details")
<<<<<<< HEAD
    
    # Select subset of columns to display
    display_cols = [col for col in ['Tool', 'Vendor', 'Total Licenses', 'Used Licenses', 'Available', 'Utilization (%)', 'Cost_Per_Seat_USD', 'Total Cost', 'Unused Cost'] if col in df.columns]

    # FIX: Apply styling and formatting to the sliced DataFrame and save the Styler object.
    # The Styler object itself is not subscriptable.
    styled_df = filtered_df[display_cols].style.applymap(
        # Use a high-contrast color for utilization warning (dark red on dark theme)
        lambda x: 'background-color: #a33333; color: white' if x >= 90 else '',
        subset=['Utilization (%)']
    ).applymap(
        # Use a light gold/yellow color to highlight the largest license pool
        lambda x: 'background-color: #ffdb58; color: black' if x == filtered_df['Total Licenses'].max() and x > 0 else '',
        subset=['Total Licenses']
    ).format({
        'Cost_Per_Seat_USD': '${:,.0f}',
        'Total Cost': '${:,.0f}',
        'Unused Cost': '${:,.0f}'
    })

    # Pass the resulting Styler object directly to st.dataframe
    st.dataframe(styled_df, hide_index=True)

=======
    display_cols = [c for c in ['Tool', 'Vendor', 'Total Licenses', 'Used Licenses', 'Available',
                                'Utilization (%)', 'Cost_Per_Seat_USD', 'Total Cost', 'Unused Cost']
                    if c in filtered_df.columns]

    styled_df = (
        filtered_df[display_cols]
        .style
        .map(lambda x: 'background-color: #a33333; color: white' if x >= 90 else '',
             subset=['Utilization (%)'])
        .map(lambda x: 'background-color: #ffdb58; color: black'
             if x == filtered_df['Total Licenses'].max() and x > 0 else '',
             subset=['Total Licenses'])
        .format({'Cost_Per_Seat_USD': '${:,.0f}', 'Total Cost': '${:,.0f}', 'Unused Cost': '${:,.0f}'})
    )
    st.dataframe(styled_df, hide_index=True)

    # History (from license_snapshots)
>>>>>>> 5ac7b665
    history_df = fetch_license_snapshot_history()
    if not history_df.empty:
        history_chart = history_df.sort_values('snapshot_id').copy()
        history_chart['created_at'] = pd.to_datetime(history_chart['created_at'])
<<<<<<< HEAD

=======
>>>>>>> 5ac7b665
        chart_fig = px.line(
            history_chart,
            x='created_at',
            y=['avg_utilization', 'used_licenses'],
<<<<<<< HEAD
            labels={
                'created_at': 'Captured',
                'value': 'Value',
                'variable': 'Metric',
            },
=======
            labels={'created_at': 'Captured', 'value': 'Value', 'variable': 'Metric'},
>>>>>>> 5ac7b665
            title='Utilization & Usage Trend',
        )
        chart_fig.update_yaxes(title='Average Utilization (%) / Used Licenses')
        st.plotly_chart(chart_fig, use_container_width=True)

<<<<<<< HEAD
        history_display = history_df.rename(
            columns={
                'snapshot_id': 'Snapshot #',
                'created_at': 'Captured',
                'total_tools': 'Tools',
                'total_licenses': 'Licenses',
                'used_licenses': 'In Use',
                'avg_utilization': 'Avg Util (%)',
                'total_cost': 'Total Cost (USD)',
                'unused_cost': 'Idle Cost (USD)',
            }
        )
        history_display['Captured'] = pd.to_datetime(history_display['Captured']).dt.strftime('%Y-%m-%d %H:%M')
        with st.expander("📚 Historical Dashboard Snapshots", expanded=False):
            st.dataframe(
                history_display,
                hide_index=True,
                use_container_width=True,
            )

    # Spotlight the most constrained and most underused tools
    st.markdown("### 🔎 Risk Spotlight")
    risk_cols = [col for col in display_cols if col in ['Tool', 'Vendor', 'Total Licenses', 'Used Licenses', 'Available', 'Utilization (%)', 'Unused Cost']]
=======
        history_display = history_df.rename(columns={
            'snapshot_id': 'Snapshot #', 'created_at': 'Captured', 'total_tools': 'Tools',
            'total_licenses': 'Licenses', 'used_licenses': 'In Use', 'avg_utilization': 'Avg Util (%)',
            'total_cost': 'Total Cost (USD)', 'unused_cost': 'Idle Cost (USD)',
        })
        history_display['Captured'] = pd.to_datetime(history_display['Captured']).dt.strftime('%Y-%m-%d %H:%M')
        with st.expander("📚 Historical Dashboard Snapshots", expanded=False):
            st.dataframe(history_display, hide_index=True, use_container_width=True)

    # Risk spotlight + capacity alerts
    st.markdown("### 🔎 Risk Spotlight")
    risk_cols = [c for c in display_cols if c in
                 ['Tool', 'Vendor', 'Total Licenses', 'Used Licenses', 'Available', 'Utilization (%)', 'Unused Cost']]
>>>>>>> 5ac7b665

    shortage_tools = filtered_df[filtered_df['Available'] == 0].sort_values('Utilization (%)', ascending=False)
    idle_tools = filtered_df.sort_values('Unused Cost', ascending=False)

    col_short, col_idle = st.columns(2)
    with col_short:
        st.caption("Critical Shortage (0 seats free)")
        if shortage_tools.empty:
            st.success("No tools are completely allocated. 🎉")
        else:
            st.dataframe(shortage_tools[risk_cols].head(3), hide_index=True)

    with col_idle:
        st.caption("High Idle Spend (Top 3)")
        st.dataframe(idle_tools[risk_cols].head(3), hide_index=True)

    high_pressure = filtered_df[
        (filtered_df['Available'] <= 2)
        & (filtered_df['Available'] >= 0)
        & (filtered_df['Utilization (%)'] >= 85)
    ].sort_values('Utilization (%)', ascending=False)

    if not high_pressure.empty:
        st.markdown("### 🚨 Capacity Alerts")
<<<<<<< HEAD
        st.write(
            "These tools are nearly saturated—initiate procurement or re-allocation discussions before the next tapeout build."
        )
        st.dataframe(
            high_pressure[risk_cols].assign(**{
                'Buffer Seats': high_pressure['Available'],
            })[
=======
        st.write("These tools are nearly saturated—initiate procurement or re-allocation discussions before the next tapeout build.")
        st.dataframe(
            high_pressure[risk_cols].assign(**{'Buffer Seats': high_pressure['Available']})[
>>>>>>> 5ac7b665
                ['Tool', 'Vendor', 'Utilization (%)', 'Available', 'Buffer Seats', 'Unused Cost']
            ],
            hide_index=True,
        )

    st.markdown("### 🧮 Capacity Planning Sandbox")
    with st.form("capacity_planner"):
        plan_tool = st.selectbox("Tool to Evaluate", sorted(filtered_df['Tool'].unique()))
        additional_seats = st.number_input("Projected New Seats Needed", min_value=1, max_value=200, value=5, step=1)
        target_util = st.slider("Target Utilization After Procurement (%)", 60, 100, 85, step=5)
        submitted_plan = st.form_submit_button("Run Projection")

    if submitted_plan:
        baseline_df = df[df['Tool'] == plan_tool]
        if baseline_df.empty:
            st.warning("Unable to locate the selected tool in the active dataset.")
            return
<<<<<<< HEAD

=======
>>>>>>> 5ac7b665
        baseline = baseline_df.iloc[0]
        current_total = baseline['Total Licenses']
        current_used = baseline['Used Licenses']
        projected_total = current_total + additional_seats
        projected_util = round((current_used / projected_total) * 100, 1) if projected_total else 0
        cost_per_seat = baseline.get('Cost_Per_Seat_USD', 0) or 0
        incremental_cost = additional_seats * cost_per_seat
        seats_needed_for_target = max(int(np.ceil(current_used / (target_util / 100))) - current_total, 0)

        st.info(
            f"Adding **{additional_seats}** seats for **{plan_tool}** lowers utilization from "
            f"{baseline['Utilization (%)']:.1f}% to approximately **{projected_util:.1f}%**."
        )
        if incremental_cost:
            st.markdown(f"- **Incremental Annual Cost:** `${incremental_cost:,.0f}`")
<<<<<<< HEAD
        st.markdown(
            "- **Buffer After Purchase:** ``{}`` seats".format(projected_total - current_used)
        )
        if seats_needed_for_target > 0:
            st.markdown(
                f"- To hit the target utilization of {target_util}%, plan for at least ``{seats_needed_for_target}`` additional seats."
            )
        else:
            st.markdown("- Current capacity already meets the utilization goal.")

    # --- Add New Tool Form (Dynamic User Input) ---
=======
        st.markdown("- **Buffer After Purchase:** ``{}`` seats".format(projected_total - current_used))
        if seats_needed_for_target > 0:
            st.markdown(f"- To hit the target utilization of {target_util}%, plan for at least ``{seats_needed_for_target}`` additional seats.")
        else:
            st.markdown("- Current capacity already meets the utilization goal.")

    # --- Add New Tool Form ---
>>>>>>> 5ac7b665
    with st.expander("➕ Add New EDA Tool"):
        with st.form("new_tool_form"):
            st.subheader("Input New Tool Specifications")
            tool_name = st.text_input("Tool Name (e.g., Cadence Genus)", key='new_tool_name')
            vendor = st.selectbox("Vendor", ["Synopsys", "Cadence", "Siemens", "Other"], key='new_tool_vendor')
            total_licenses = st.number_input("Total Licenses Owned", min_value=1, step=1, key='new_tool_total', value=5)
            used_licenses = st.number_input("Currently Used Licenses", min_value=0, max_value=total_licenses, step=1, key='new_tool_used', value=1)
            cost_per_seat = st.number_input("Annual Cost Per Seat (USD)", min_value=0, step=1000, key='new_tool_cost', value=10000)

            submitted = st.form_submit_button("Add Tool to Dashboard")
            if submitted and tool_name:
                new_data = {
                    "Tool": tool_name.title(),
                    "Vendor": vendor,
                    "Total Licenses": total_licenses,
                    "Used Licenses": used_licenses,
                    "Available": total_licenses - used_licenses,
                    "Utilization (%)": round(used_licenses / total_licenses * 100, 1),
                    "Cost_Per_Seat_USD": cost_per_seat,
                    "Total Cost": total_licenses * cost_per_seat,
                    "Unused Cost": (total_licenses - used_licenses) * cost_per_seat
                }
                current_df = st.session_state.license_data
                if tool_name.title() not in current_df['Tool'].tolist():
                    upsert_license_record(new_data)
                    refresh_license_session_state()
                    st.success(f"Tool '{tool_name.title()}' added, persisted to the database, and dashboard updated!")
                    st.rerun()
                else:
<<<<<<< HEAD
                    st.warning(f"Tool '{tool_name.title()}' already exists.")


def render_bug_tracker():
    st.header("🐞 Known EDA Tool Issues & Workarounds")
    st.markdown("""
    > Central repository for tool bugs, workarounds, and status—persisted in the CAD database for cross-session visibility.
    """)

    bugs_df = st.session_state.bug_registry
    
    # FIX: Check if the 'Status' column exists before trying to access it for filtering.
    if "Status" in bugs_df.columns and not bugs_df.empty:
        status_options = ["All"] + list(bugs_df["Status"].unique())
    else:
        # Fallback to standard status options if the column is missing or DataFrame is empty
        status_options = ["All", "Open", "Fixed", "Under Review"]
        
    status_filter = st.selectbox("Filter by Status", status_options)
    
    if status_filter != "All":
        # Check again if the column exists before filtering
        if "Status" in bugs_df.columns:
            bugs_df = bugs_df[bugs_df["Status"] == status_filter]
        else:
            st.warning(f"Cannot filter by status '{status_filter}' because the 'Status' column is missing from the bug registry data.")

    # Display bugs
    for _, bug in bugs_df.iterrows():
        # Check for 'Status' key before using it
        status = bug.get('Status', 'Unknown')
        status_emoji = "🔴" if status == "Open" else ("🟠" if status == "Under Review" else "🟢")
        
        with st.expander(f"{status_emoji} {bug['ID']} - {bug['Tool']} v{bug['Version']}"):
            st.markdown(f"**Issue**: {bug['Issue']}")
            st.markdown(f"**Workaround**: `{bug.get('Workaround', 'None yet.')}`")
            st.markdown(f"**Reported By**: {bug.get('Reported By', 'N/A')} | **Status**: `{status}`")
    
    # Add new bug (now uses session state for persistence)
    with st.form("new_bug"):
        st.subheader("➕ Report New Issue")
        tool = st.text_input("Tool (e.g., Cadence Innovus)")
        version = st.text_input("Version")
        issue = st.text_area("Issue Description")
        workaround = st.text_input("Workaround (if known)")
        reported_by = st.text_input("Reported By (Your Name)", value="User")
        
        submitted = st.form_submit_button("Submit Bug Report")
        if submitted and tool and issue:
            new_id = generate_bug_id()
            new_bug = {
                "ID": new_id,
                "Tool": tool.title(),
                "Version": version,
                "Issue": issue,
                "Workaround": workaround if workaround else "None yet.",
                "Reported By": reported_by,
                "Status": "Open"
            }

            insert_bug_record(new_bug)
            refresh_bug_registry_session_state()
            st.success(f"Bug {new_id} reported successfully and saved to the database!")
            st.rerun()


def render_tool_registry():
    st.header("⚙️ Tool Version Registry")
    st.markdown("""
    > Ensures design reproducibility by tracking approved, stable tool versions per project.
    """)

    registry = st.session_state.tool_registry
    st.dataframe(registry, hide_index=True)

    st.markdown("### Why This Matters for Design Integrity")
    st.markdown("""
    - **Prevents Version Drift:** Ensures all teams are using the exact same, verified executables.
    - **Reproducible Builds:** Essential for achieving consistent results between design iterations, especially for timing closure.
    - **CI/CD Integration:** The registry acts as the source of truth for automated build pipelines.
    """)


def render_run_tracker():
    st.header("🚀 Flow Run Tracker")
    st.markdown(
        "> Keep tabs on long-running PnR, STA, and verification jobs so bottlenecks are surfaced before schedules slip."
    )

    run_df = st.session_state.get('run_history', fetch_run_history_from_db())
    if run_df.empty:
        st.info("No EDA runs have been logged yet. Use the form below to capture the first one.")
    else:
        run_df = run_df.copy()
        run_df['Start'] = pd.to_datetime(run_df['Start'], errors='coerce')
        run_df['Duration (hrs)'] = pd.to_numeric(run_df['Duration (hrs)'], errors='coerce')

        projects = sorted(run_df['Project'].dropna().unique().tolist())
        statuses = sorted(run_df['Status'].dropna().unique().tolist())

        with st.expander("🔍 Filter runs", expanded=True):
            selected_projects = st.multiselect(
                "Project", projects, default=projects
            )
            status_defaults = [status for status in RUN_STATUS_OPTIONS if status in statuses] or statuses
            selected_statuses = st.multiselect(
                "Status", statuses or RUN_STATUS_OPTIONS, default=status_defaults if status_defaults else RUN_STATUS_OPTIONS
            )
            lookback_days = st.slider("Lookback window (days)", min_value=3, max_value=90, value=30, step=1)

        filtered_df = run_df.copy()
        if selected_projects:
            filtered_df = filtered_df[filtered_df['Project'].isin(selected_projects)]
        if selected_statuses:
            filtered_df = filtered_df[filtered_df['Status'].isin(selected_statuses)]

        cutoff = datetime.now() - timedelta(days=lookback_days)
        filtered_df = filtered_df[filtered_df['Start'].isna() | (filtered_df['Start'] >= cutoff)]

        if filtered_df.empty:
            st.warning("No runs match the chosen filters or time window.")
        else:
            total_runs = len(filtered_df)
            completed_runs = filtered_df['Status'].isin(['Passed']).sum()
            active_runs = filtered_df['Status'].isin(['Running', 'Queued']).sum()
            success_rate = (completed_runs / total_runs * 100) if total_runs else 0
            average_duration = filtered_df['Duration (hrs)'].dropna().mean()

            col1, col2, col3, col4 = st.columns(4)
            col1.metric("Runs tracked", total_runs)
            col2.metric("Pass rate", f"{success_rate:.1f}%")
            col3.metric("Active jobs", active_runs)
            col4.metric("Avg duration", f"{average_duration:.1f} h" if not np.isnan(average_duration) else "--")

            stage_summary = (
                filtered_df.groupby(['Flow Stage', 'Status'], dropna=False)['Project']
                .count()
                .unstack(fill_value=0)
                .sort_index()
            )
            with st.expander("Stage health", expanded=False):
                st.dataframe(stage_summary, use_container_width=True)

            timeline_df = filtered_df.dropna(subset=['Start']).copy()
            if not timeline_df.empty:
                timeline_df['Finish'] = timeline_df.apply(
                    lambda row: row['Start'] + pd.to_timedelta(max(row.get('Duration (hrs)') or 0.5, 0.5), unit='h'),
                    axis=1,
                )
                timeline_fig = px.timeline(
                    timeline_df,
                    x_start='Start',
                    x_end='Finish',
                    y='Project',
                    color='Status',
                    hover_data=['Tool', 'Flow Stage', 'Owner', 'Duration (hrs)', 'Iteration', 'Blockers'],
                    title='Recent run timeline',
                )
                timeline_fig.update_yaxes(autorange="reversed")
                st.plotly_chart(timeline_fig, use_container_width=True)

            editor_columns = [
                'run_id', 'Project', 'Tool', 'Flow Stage', 'Owner', 'Status', 'Start', 'Duration (hrs)', 'Iteration', 'Blockers'
            ]
            editor_df = filtered_df[editor_columns].set_index('run_id')
            status_choices = list(dict.fromkeys(RUN_STATUS_OPTIONS + statuses))

            edited_df = st.data_editor(
                editor_df,
                num_rows="fixed",
                use_container_width=True,
                hide_index=True,
                column_config={
                    'Status': st.column_config.SelectboxColumn('Status', options=status_choices),
                    'Duration (hrs)': st.column_config.NumberColumn('Duration (hrs)', min_value=0.0, step=0.25),
                    'Start': st.column_config.DatetimeColumn('Start', disabled=True),
                    'Project': st.column_config.TextColumn('Project', disabled=True),
                    'Tool': st.column_config.TextColumn('Tool', disabled=True),
                    'Flow Stage': st.column_config.TextColumn('Flow Stage', disabled=True),
                    'Owner': st.column_config.TextColumn('Owner', disabled=True),
                    'Iteration': st.column_config.NumberColumn('Iteration', disabled=True),
                },
            )

            if st.button("💾 Save run updates", use_container_width=True):
                changes = 0
                for run_id, edited_row in edited_df.iterrows():
                    original_row = editor_df.loc[run_id]
                    status_changed = edited_row['Status'] != original_row['Status']
                    duration_changed = not pd.isna(edited_row['Duration (hrs)']) and (
                        pd.isna(original_row['Duration (hrs)'])
                        or float(edited_row['Duration (hrs)']) != float(original_row['Duration (hrs)'])
                    )
                    blockers_changed = (edited_row['Blockers'] or '') != (original_row['Blockers'] or '')

                    if status_changed or duration_changed or blockers_changed:
                        update_run_status(
                            run_id,
                            edited_row['Status'],
                            blockers=edited_row['Blockers'] if blockers_changed else None,
                            duration_hours=float(edited_row['Duration (hrs)']) if duration_changed else None,
                        )
                        changes += 1

                if changes:
                    refresh_run_history_session_state()
                    st.success(f"Updated {changes} run{'s' if changes != 1 else ''}.")
                    st.rerun()
                else:
                    st.info("No run updates detected.")

            st.download_button(
                "⬇️ Export filtered runs",
                data=filtered_df.drop(columns=['updated_at'], errors='ignore').to_csv(index=False),
                file_name="eda_run_tracker.csv",
                mime="text/csv",
                use_container_width=True,
            )

    with st.expander("➕ Log a new run"):
        with st.form("new_run_form"):
            run_state_df = st.session_state.get('run_history', pd.DataFrame())
            if isinstance(run_state_df, pd.DataFrame) and 'Project' in run_state_df.columns:
                existing_projects = sorted(set(run_state_df['Project'].dropna()))
            else:
                existing_projects = []
            default_project = existing_projects[0] if existing_projects else ""
            project = st.text_input("Project", value=default_project)
            tool = st.text_input("Tool", placeholder="e.g., Cadence Innovus")
            flow_stage = st.selectbox(
                "Flow stage",
                [
                    "Synthesis",
                    "Floorplanning",
                    "Place & Route",
                    "Timing Sign-off",
                    "Power Analysis",
                    "DRC",
                    "LVS",
                    "Custom",
                ],
            )
            owner = st.text_input("Owner", value=st.session_state.get('user', ""))
            status = st.selectbox("Status", RUN_STATUS_OPTIONS, index=RUN_STATUS_OPTIONS.index("Queued"))
            start_time = st.datetime_input("Start time", value=datetime.now())
            duration_hours = st.number_input("Duration (hrs)", min_value=0.0, step=0.25, value=1.0)
            iteration = st.number_input("Iteration", min_value=0, step=1, value=1)
            blockers = st.text_area("Blockers / Notes", height=80)

            submitted = st.form_submit_button("Log run")
            if submitted:
                required = [project.strip(), tool.strip(), flow_stage.strip(), owner.strip()]
                if not all(required):
                    st.warning("Project, tool, flow stage, and owner are required to log a run.")
                else:
                    record = {
                        'run_id': generate_run_id(),
                        'Project': project.strip(),
                        'Tool': tool.strip(),
                        'Flow Stage': flow_stage,
                        'Owner': owner.strip(),
                        'Status': status,
                        'Start': start_time,
                        'Duration (hrs)': float(duration_hours),
                        'Iteration': int(iteration),
                        'Blockers': blockers.strip(),
                    }
                    log_run_event(record)
                    refresh_run_history_session_state()
                    st.success("Run logged successfully.")
                    st.rerun()


def render_tapeout_checklist():
    st.header("✅ Tapeout Readiness Checklist")
    st.markdown(
        "> Align CAD deliverables, sign-off tasks, and foundry checklists so engineering knows exactly what remains."
    )

    checklist_df = st.session_state.get('design_checklist', fetch_design_checklist_from_db())
    if checklist_df.empty:
        st.info("No checklist items yet—use the form below to seed your tapeout plan.")
    else:
        checklist_df = checklist_df.copy()
        checklist_df['Due'] = pd.to_datetime(checklist_df['Due'], errors='coerce')

        projects = sorted(checklist_df['Project'].dropna().unique().tolist())
        milestones = sorted(checklist_df['Milestone'].dropna().unique().tolist())

        with st.expander("🔍 Filter checklist", expanded=True):
            selected_projects = st.multiselect("Project", projects, default=projects)
            selected_milestones = st.multiselect("Milestone", milestones, default=milestones)
            show_only_open = st.checkbox("Show only open items", value=False)

        filtered_df = checklist_df.copy()
        if selected_projects:
            filtered_df = filtered_df[filtered_df['Project'].isin(selected_projects)]
        if selected_milestones:
            filtered_df = filtered_df[filtered_df['Milestone'].isin(selected_milestones)]
        if show_only_open:
            filtered_df = filtered_df[filtered_df['Status'] != 'Complete']

        if filtered_df.empty:
            st.warning("No checklist items match the current filters.")
        else:
            total_tasks = len(filtered_df)
            completed = (filtered_df['Status'] == 'Complete').sum()
            blocked = filtered_df['Status'].str.contains('Blocked', case=False, na=False).sum()
            due_soon = filtered_df[
                (filtered_df['Status'] != 'Complete')
                & (filtered_df['Due'].notna())
                & (filtered_df['Due'] <= datetime.now() + timedelta(days=3))
            ]

            completion_rate = (completed / total_tasks * 100) if total_tasks else 0

            col1, col2, col3, col4 = st.columns(4)
            col1.metric("Tasks tracked", total_tasks)
            col2.metric("Completion", f"{completion_rate:.1f}%")
            col3.metric("Blocked", blocked)
            col4.metric("Due in 3 days", len(due_soon))

            progress_weights = {
                'Complete': 1.0,
                'In Progress': 0.5,
                'Blocked': 0.0,
                'Not Started': 0.0,
                'Needs Review': 0.25,
            }
            filtered_df['Progress'] = filtered_df['Status'].map(progress_weights).fillna(0.5)
            milestone_summary = (
                filtered_df.groupby('Milestone')
                .agg(
                    Tasks=('Task', 'count'),
                    Complete=('Status', lambda s: (s == 'Complete').sum()),
                    Progress=('Progress', 'mean'),
                )
                .reset_index()
            )

            with st.expander("Milestone progress", expanded=False):
                for _, row in milestone_summary.iterrows():
                    st.markdown(f"**{row['Milestone']}** — {int(row['Complete'])}/{int(row['Tasks'])} complete")
                    st.progress(min(max(row['Progress'], 0), 1.0))

            editor_columns = ['task_id', 'Project', 'Milestone', 'Task', 'Owner', 'Status', 'Due', 'Notes']
            editor_df = filtered_df[editor_columns].set_index('task_id')
            status_choices = list(dict.fromkeys(CHECKLIST_STATUS_OPTIONS + filtered_df['Status'].dropna().tolist()))

            edited_df = st.data_editor(
                editor_df,
                num_rows="fixed",
                hide_index=True,
                use_container_width=True,
                column_config={
                    'Status': st.column_config.SelectboxColumn('Status', options=status_choices),
                    'Due': st.column_config.DateColumn('Due date'),
                    'Project': st.column_config.TextColumn('Project', disabled=True),
                    'Milestone': st.column_config.TextColumn('Milestone', disabled=True),
                    'Task': st.column_config.TextColumn('Task', disabled=True),
                },
            )

            if st.button("💾 Save checklist updates", use_container_width=True):
                changes = 0
                for task_id, edited_row in edited_df.iterrows():
                    original_row = editor_df.loc[task_id]
                    has_changes = False
                    record = {
                        'task_id': task_id,
                        'Project': original_row['Project'],
                        'Milestone': original_row['Milestone'],
                        'Task': original_row['Task'],
                        'Owner': edited_row['Owner'],
                        'Status': edited_row['Status'],
                        'Due': edited_row['Due'],
                        'Notes': edited_row['Notes'],
                    }

                    if edited_row['Status'] != original_row['Status']:
                        has_changes = True
                    if (edited_row['Owner'] or '') != (original_row['Owner'] or ''):
                        has_changes = True
                    if pd.to_datetime(edited_row['Due']) != pd.to_datetime(original_row['Due']):
                        has_changes = True
                    if (edited_row['Notes'] or '') != (original_row['Notes'] or ''):
                        has_changes = True

                    if has_changes:
                        upsert_checklist_task(record)
                        changes += 1

                if changes:
                    refresh_checklist_session_state()
                    st.success(f"Updated {changes} checklist item{'s' if changes != 1 else ''}.")
                    st.rerun()
                else:
                    st.info("No checklist edits detected.")

            st.download_button(
                "⬇️ Export checklist",
                data=filtered_df.drop(columns=['Progress'], errors='ignore').to_csv(index=False),
                file_name="tapeout_checklist.csv",
                mime="text/csv",
                use_container_width=True,
            )

    with st.expander("➕ Add checklist item"):
        with st.form("new_checklist_item"):
            project = st.text_input("Project")
            milestone = st.text_input("Milestone")
            task = st.text_area("Task")
            owner = st.text_input("Owner")
            status = st.selectbox("Status", CHECKLIST_STATUS_OPTIONS, index=0)
            due = st.date_input("Due date", value=datetime.now().date())
            notes = st.text_area("Notes", height=80)

            submitted = st.form_submit_button("Add item")
            if submitted:
                required = [project.strip(), milestone.strip(), task.strip()]
                if not all(required):
                    st.warning("Project, milestone, and task description are required.")
                else:
                    record = {
                        'task_id': generate_task_id(),
                        'Project': project.strip(),
                        'Milestone': milestone.strip(),
                        'Task': task.strip(),
                        'Owner': owner.strip(),
                        'Status': status,
                        'Due': due,
                        'Notes': notes.strip(),
                    }
                    upsert_checklist_task(record)
                    refresh_checklist_session_state()
                    st.success("Checklist item added.")
                    st.rerun()


def render_database_manager():
    st.header("🗄️ Database Manager")
    st.markdown(
        """
        > Inspect, back up, and maintain the persisted state that powers the Celestial AI CAD command center.
        """
    )

    if not os.path.exists(DATABASE_PATH):
        st.warning("Database not found—initializing with baseline records now.")
        init_database()

    tables, overview_df = get_database_overview()

    db_size_mb = os.path.getsize(DATABASE_PATH) / (1024 ** 2) if os.path.exists(DATABASE_PATH) else 0
    last_modified = (
        datetime.fromtimestamp(os.path.getmtime(DATABASE_PATH)).strftime("%Y-%m-%d %H:%M")
        if os.path.exists(DATABASE_PATH)
        else "N/A"
    )

    total_rows = int(overview_df["Rows"].sum()) if not overview_df.empty else 0

    col1, col2, col3 = st.columns(3)
    col1.metric("SQLite Size", f"{db_size_mb:.2f} MB")
    col2.metric("Tracked Tables", len(tables))
    col3.metric("Total Rows", f"{total_rows:,}")

    st.caption(f"Database located at: `{DATABASE_PATH}` (last modified {last_modified})")

    if overview_df.empty:
        st.info("No user tables detected yet—interact with the infrastructure tools to start populating the datastore.")
        return

    st.markdown("### Inventory")
    st.dataframe(overview_df, hide_index=True, use_container_width=True)

    st.markdown("### Table Explorer")
    selected_table = st.selectbox("Choose a table to inspect", tables, index=0)
    row_limit = st.slider("Rows to display", min_value=10, max_value=500, value=100, step=10)

    preview_df = fetch_table_preview(selected_table, row_limit=row_limit)

    if preview_df.empty:
        st.warning("This table is currently empty.")
    else:
        st.dataframe(preview_df, hide_index=True, use_container_width=True)

        csv_bytes = preview_df.to_csv(index=False).encode("utf-8")
        st.download_button(
            "⬇️ Download preview as CSV",
            data=csv_bytes,
            file_name=f"{selected_table}_preview.csv",
            mime="text/csv",
        )

    with get_db_connection() as conn:
        schema_rows = conn.execute(f'PRAGMA table_info("{selected_table}")').fetchall()

    if schema_rows:
        schema_df = pd.DataFrame(schema_rows, columns=["cid", "Column", "Type", "Not Null", "Default", "Primary Key"])
        st.markdown("#### Schema")
        st.dataframe(schema_df[["Column", "Type", "Not Null", "Primary Key"]], hide_index=True)

    with st.expander("Maintenance & Utilities"):
        st.markdown("Keep the datastore lean and ensure application caches stay in sync after manual interventions.")

        maintenance_col, backup_col, refresh_col = st.columns(3)

        if maintenance_col.button("Run VACUUM + ANALYZE", use_container_width=True):
            perform_database_maintenance()
            st.success("Database maintenance completed successfully.")
            st.rerun()

        if os.path.exists(DATABASE_PATH):
            with open(DATABASE_PATH, "rb") as db_file:
                backup_col.download_button(
                    "Download SQLite backup",
                    data=db_file.read(),
                    file_name=f"celestial_ai_datastore_{datetime.now().strftime('%Y%m%d_%H%M%S')}.db",
                    mime="application/x-sqlite3",
                    use_container_width=True,
                )

        if refresh_col.button("Refresh session caches", use_container_width=True):
            refresh_license_session_state()
            refresh_bug_registry_session_state()
            refresh_tool_registry_session_state()
            refresh_run_history_session_state()
            refresh_checklist_session_state()
            st.success("Session state refreshed from the latest database contents.")
            st.rerun()

    with st.expander("Read-only SQL Workbench"):
        st.markdown("Run ad-hoc SELECT queries when you need deeper analytics without leaving the dashboard.")
        default_query = f'SELECT * FROM "{selected_table}" LIMIT 10'
        query = st.text_area("SQL", value=default_query, height=120)

        if st.button("Execute query", use_container_width=True):
            lowered = query.strip().lower()
            if not lowered.startswith("select") and not lowered.startswith("with"):
                st.error("Only read-only SELECT statements are allowed.")
            else:
                try:
                    with get_db_connection() as conn:
                        result_df = pd.read_sql_query(query, conn)
                    if result_df.empty:
                        st.info("Query executed successfully but returned no rows.")
                    else:
                        st.dataframe(result_df, hide_index=True, use_container_width=True)
                        st.download_button(
                            "⬇️ Download result as CSV",
                            data=result_df.to_csv(index=False).encode("utf-8"),
                            file_name="query_result.csv",
                            mime="text/csv",
                        )
                except Exception as exc:  # noqa: BLE001
                    st.error(f"Query failed: {exc}")
=======
                    st.warning(f"Tool '{tool_name.title()}' already exists.")
>>>>>>> 5ac7b665
<|MERGE_RESOLUTION|>--- conflicted
+++ resolved
@@ -1,4 +1,3 @@
-<<<<<<< HEAD
 import streamlit as st
 import pandas as pd
 import numpy as np
@@ -912,8 +911,6 @@
 
 # --- Rendering Functions ---
 
-=======
->>>>>>> 5ac7b665
 def render_license_monitor():
     st.header("Real-Time License Utilization")
     st.markdown("""
@@ -931,11 +928,8 @@
     except KeyError:
         cost_df = pd.DataFrame()
 
-<<<<<<< HEAD
     merge_columns = ('Vendor', 'Cost_Per_Seat_USD', 'Total Licenses')
 
-=======
->>>>>>> 5ac7b665
     if not cost_df.empty and 'Tool' in cost_df.columns:
         cost_df = cost_df.set_index('Tool')
         df = df.join(cost_df, on='Tool', how='left', rsuffix='_cost_join')
@@ -943,11 +937,7 @@
         df = df.copy()
 
     # Harmonize columns introduced by the join, preferring live dashboard values
-<<<<<<< HEAD
     for col in merge_columns:
-=======
-    for col in ['Vendor', 'Cost_Per_Seat_USD', 'Total Licenses']:
->>>>>>> 5ac7b665
         join_col = f"{col}_cost_join"
         if join_col in df.columns:
             if col in df.columns:
@@ -956,11 +946,7 @@
                 df[col] = df[join_col]
             df.drop(columns=[join_col], inplace=True)
 
-<<<<<<< HEAD
     # If the join was successful (i.e., 'Cost_Per_Seat_USD' exists from the loaded CSV or fallback)
-=======
-    # Ensure costs exist even if CSV lacked them
->>>>>>> 5ac7b665
     if 'Cost_Per_Seat_USD' not in df.columns:
         df['Cost_Per_Seat_USD'] = df['Tool'].apply(
             lambda x: 25000 if 'Synopsys' in x else (35000 if 'Cadence' in x else 15000)
@@ -976,26 +962,16 @@
         selected_vendors = st.multiselect(
             "Filter by Vendor", vendor_values, default=vendor_values
         )
-<<<<<<< HEAD
 
         max_util = float(df['Utilization (%)'].max()) if not df['Utilization (%)'].empty else 100.0
         slider_upper = max(5.0, max_util)
         min_utilization = st.slider(
             "Minimum Utilization (%)", 0.0, slider_upper, 0.0, step=5.0
         )
-=======
-        max_util = float(df['Utilization (%)'].max()) if not df['Utilization (%)'].empty else 100.0
-        slider_upper = max(5.0, max_util)
-        min_utilization = st.slider("Minimum Utilization (%)", 0.0, slider_upper, 0.0, step=5.0)
->>>>>>> 5ac7b665
 
     filtered_df = df[df['Vendor'].fillna('Unknown').isin(selected_vendors)].copy()
     filtered_df = filtered_df[filtered_df['Utilization (%)'] >= min_utilization]
 
-<<<<<<< HEAD
-=======
-    # Record a snapshot only when the visible numbers actually change
->>>>>>> 5ac7b665
     snapshot_signature = None
     if not filtered_df.empty:
         snapshot_signature = (
@@ -1014,10 +990,6 @@
         st.warning("No tools match the current filters. Adjust the vendor selection or utilization threshold.")
         return
 
-<<<<<<< HEAD
-=======
-    # Spend callouts
->>>>>>> 5ac7b665
     total_cost_series = filtered_df['Total Cost'].fillna(0)
     unused_cost_series = filtered_df['Unused Cost'].fillna(0)
     total_unused_cost = float(unused_cost_series.sum())
@@ -1036,7 +1008,6 @@
     col1, col2, col3, col4 = st.columns(4)
     col1.metric("Tools Shown", len(filtered_df))
     col2.metric("Avg Utilization", f"{filtered_df['Utilization (%)'].mean():.1f}%")
-<<<<<<< HEAD
 
     critical_shortages = int((filtered_df['Available'] == 0).sum())
     col3.metric("Critical Shortages", critical_shortages, delta_color="inverse")
@@ -1098,66 +1069,6 @@
         file_name="license_dashboard_snapshot.csv",
         mime="text/csv"
     )
-=======
-    critical_shortages = int((filtered_df['Available'] == 0).sum())
-    col3.metric("Critical Shortages", critical_shortages, delta_color="inverse")
->>>>>>> 5ac7b665
-
-    top_idle_tool = filtered_df.sort_values('Unused Cost', ascending=False).iloc[0]
-    col4.metric(
-        "Highest Idle Spend",
-        f"${top_idle_tool['Unused Cost']:,.0f}",
-        help=f"{top_idle_tool['Tool']} is carrying the largest unused license cost."
-    )
-
-    # Vendor summary + pie
-    vendor_summary = (
-        filtered_df.groupby('Vendor', dropna=False)
-        .agg({
-            'Tool': 'count',
-            'Total Licenses': 'sum',
-            'Used Licenses': 'sum',
-            'Available': 'sum',
-            'Total Cost': 'sum',
-            'Unused Cost': 'sum'
-        })
-        .rename(columns={'Tool': 'Tool Count'})
-        .reset_index()
-    )
-    if not vendor_summary.empty:
-        vendor_summary['Total Cost'] = vendor_summary['Total Cost'].fillna(0)
-        vendor_summary['Unused Cost'] = vendor_summary['Unused Cost'].fillna(0)
-        vendor_summary['Utilization (%)'] = (
-            vendor_summary['Used Licenses'] / vendor_summary['Total Licenses'] * 100
-        ).round(1).fillna(0)
-        vendor_summary['Buffer Seats'] = vendor_summary['Available']
-
-        st.subheader("Vendor Health Overview")
-        st.dataframe(
-            vendor_summary[
-                ['Vendor', 'Tool Count', 'Total Licenses', 'Used Licenses', 'Buffer Seats',
-                 'Utilization (%)', 'Total Cost', 'Unused Cost']
-            ].style.format({'Total Cost': '${:,.0f}', 'Unused Cost': '${:,.0f}'}),
-            hide_index=True
-        )
-
-        spend_metric = 'Total Cost' if vendor_summary['Total Cost'].sum() > 0 else 'Tool Count'
-        spend_fig = px.pie(
-            vendor_summary,
-            names='Vendor',
-            values=spend_metric,
-            title='Spend Distribution by Vendor' if spend_metric == 'Total Cost' else 'Tool Footprint by Vendor',
-            hole=0.4
-        )
-        st.plotly_chart(spend_fig, use_container_width=True)
-
-    # Download filtered snapshot
-    st.download_button(
-        label="📥 Download Filtered Snapshot (CSV)",
-        data=filtered_df.to_csv(index=False),
-        file_name="license_dashboard_snapshot.csv",
-        mime="text/csv"
-    )
 
     # Bar chart
     fig = px.bar(
@@ -1171,18 +1082,17 @@
 
     # Table with conditional formatting (use Styler.map to avoid deprecation warnings)
     st.subheader("License Details")
-<<<<<<< HEAD
     
     # Select subset of columns to display
     display_cols = [col for col in ['Tool', 'Vendor', 'Total Licenses', 'Used Licenses', 'Available', 'Utilization (%)', 'Cost_Per_Seat_USD', 'Total Cost', 'Unused Cost'] if col in df.columns]
 
     # FIX: Apply styling and formatting to the sliced DataFrame and save the Styler object.
     # The Styler object itself is not subscriptable.
-    styled_df = filtered_df[display_cols].style.applymap(
+    styled_df = filtered_df[display_cols].style.map( # CHANGED .applymap TO .map
         # Use a high-contrast color for utilization warning (dark red on dark theme)
         lambda x: 'background-color: #a33333; color: white' if x >= 90 else '',
         subset=['Utilization (%)']
-    ).applymap(
+    ).map( # CHANGED .applymap TO .map
         # Use a light gold/yellow color to highlight the largest license pool
         lambda x: 'background-color: #ffdb58; color: black' if x == filtered_df['Total Licenses'].max() and x > 0 else '',
         subset=['Total Licenses']
@@ -1195,52 +1105,26 @@
     # Pass the resulting Styler object directly to st.dataframe
     st.dataframe(styled_df, hide_index=True)
 
-=======
-    display_cols = [c for c in ['Tool', 'Vendor', 'Total Licenses', 'Used Licenses', 'Available',
-                                'Utilization (%)', 'Cost_Per_Seat_USD', 'Total Cost', 'Unused Cost']
-                    if c in filtered_df.columns]
-
-    styled_df = (
-        filtered_df[display_cols]
-        .style
-        .map(lambda x: 'background-color: #a33333; color: white' if x >= 90 else '',
-             subset=['Utilization (%)'])
-        .map(lambda x: 'background-color: #ffdb58; color: black'
-             if x == filtered_df['Total Licenses'].max() and x > 0 else '',
-             subset=['Total Licenses'])
-        .format({'Cost_Per_Seat_USD': '${:,.0f}', 'Total Cost': '${:,.0f}', 'Unused Cost': '${:,.0f}'})
-    )
-    st.dataframe(styled_df, hide_index=True)
-
     # History (from license_snapshots)
->>>>>>> 5ac7b665
     history_df = fetch_license_snapshot_history()
     if not history_df.empty:
         history_chart = history_df.sort_values('snapshot_id').copy()
         history_chart['created_at'] = pd.to_datetime(history_chart['created_at'])
-<<<<<<< HEAD
-
-=======
->>>>>>> 5ac7b665
+
         chart_fig = px.line(
             history_chart,
             x='created_at',
             y=['avg_utilization', 'used_licenses'],
-<<<<<<< HEAD
             labels={
                 'created_at': 'Captured',
                 'value': 'Value',
                 'variable': 'Metric',
             },
-=======
-            labels={'created_at': 'Captured', 'value': 'Value', 'variable': 'Metric'},
->>>>>>> 5ac7b665
             title='Utilization & Usage Trend',
         )
         chart_fig.update_yaxes(title='Average Utilization (%) / Used Licenses')
         st.plotly_chart(chart_fig, use_container_width=True)
 
-<<<<<<< HEAD
         history_display = history_df.rename(
             columns={
                 'snapshot_id': 'Snapshot #',
@@ -1253,7 +1137,7 @@
                 'unused_cost': 'Idle Cost (USD)',
             }
         )
-        history_display['Captured'] = pd.to_datetime(history_display['Captured']).dt.strftime('%Y-%m-%d %H:%M')
+        history_display['Captured'] = pd.to_datetime(history_display['Created']).dt.strftime('%Y-%m-%d %H:%M') # FIX: Renamed column used in dt.strftime
         with st.expander("📚 Historical Dashboard Snapshots", expanded=False):
             st.dataframe(
                 history_display,
@@ -1264,21 +1148,6 @@
     # Spotlight the most constrained and most underused tools
     st.markdown("### 🔎 Risk Spotlight")
     risk_cols = [col for col in display_cols if col in ['Tool', 'Vendor', 'Total Licenses', 'Used Licenses', 'Available', 'Utilization (%)', 'Unused Cost']]
-=======
-        history_display = history_df.rename(columns={
-            'snapshot_id': 'Snapshot #', 'created_at': 'Captured', 'total_tools': 'Tools',
-            'total_licenses': 'Licenses', 'used_licenses': 'In Use', 'avg_utilization': 'Avg Util (%)',
-            'total_cost': 'Total Cost (USD)', 'unused_cost': 'Idle Cost (USD)',
-        })
-        history_display['Captured'] = pd.to_datetime(history_display['Captured']).dt.strftime('%Y-%m-%d %H:%M')
-        with st.expander("📚 Historical Dashboard Snapshots", expanded=False):
-            st.dataframe(history_display, hide_index=True, use_container_width=True)
-
-    # Risk spotlight + capacity alerts
-    st.markdown("### 🔎 Risk Spotlight")
-    risk_cols = [c for c in display_cols if c in
-                 ['Tool', 'Vendor', 'Total Licenses', 'Used Licenses', 'Available', 'Utilization (%)', 'Unused Cost']]
->>>>>>> 5ac7b665
 
     shortage_tools = filtered_df[filtered_df['Available'] == 0].sort_values('Utilization (%)', ascending=False)
     idle_tools = filtered_df.sort_values('Unused Cost', ascending=False)
@@ -1303,7 +1172,6 @@
 
     if not high_pressure.empty:
         st.markdown("### 🚨 Capacity Alerts")
-<<<<<<< HEAD
         st.write(
             "These tools are nearly saturated—initiate procurement or re-allocation discussions before the next tapeout build."
         )
@@ -1311,11 +1179,6 @@
             high_pressure[risk_cols].assign(**{
                 'Buffer Seats': high_pressure['Available'],
             })[
-=======
-        st.write("These tools are nearly saturated—initiate procurement or re-allocation discussions before the next tapeout build.")
-        st.dataframe(
-            high_pressure[risk_cols].assign(**{'Buffer Seats': high_pressure['Available']})[
->>>>>>> 5ac7b665
                 ['Tool', 'Vendor', 'Utilization (%)', 'Available', 'Buffer Seats', 'Unused Cost']
             ],
             hide_index=True,
@@ -1333,10 +1196,7 @@
         if baseline_df.empty:
             st.warning("Unable to locate the selected tool in the active dataset.")
             return
-<<<<<<< HEAD
-
-=======
->>>>>>> 5ac7b665
+
         baseline = baseline_df.iloc[0]
         current_total = baseline['Total Licenses']
         current_used = baseline['Used Licenses']
@@ -1352,7 +1212,6 @@
         )
         if incremental_cost:
             st.markdown(f"- **Incremental Annual Cost:** `${incremental_cost:,.0f}`")
-<<<<<<< HEAD
         st.markdown(
             "- **Buffer After Purchase:** ``{}`` seats".format(projected_total - current_used)
         )
@@ -1364,15 +1223,6 @@
             st.markdown("- Current capacity already meets the utilization goal.")
 
     # --- Add New Tool Form (Dynamic User Input) ---
-=======
-        st.markdown("- **Buffer After Purchase:** ``{}`` seats".format(projected_total - current_used))
-        if seats_needed_for_target > 0:
-            st.markdown(f"- To hit the target utilization of {target_util}%, plan for at least ``{seats_needed_for_target}`` additional seats.")
-        else:
-            st.markdown("- Current capacity already meets the utilization goal.")
-
-    # --- Add New Tool Form ---
->>>>>>> 5ac7b665
     with st.expander("➕ Add New EDA Tool"):
         with st.form("new_tool_form"):
             st.subheader("Input New Tool Specifications")
@@ -1402,7 +1252,6 @@
                     st.success(f"Tool '{tool_name.title()}' added, persisted to the database, and dashboard updated!")
                     st.rerun()
                 else:
-<<<<<<< HEAD
                     st.warning(f"Tool '{tool_name.title()}' already exists.")
 
 
@@ -1564,116 +1413,116 @@
                 timeline_fig.update_yaxes(autorange="reversed")
                 st.plotly_chart(timeline_fig, use_container_width=True)
 
-            editor_columns = [
-                'run_id', 'Project', 'Tool', 'Flow Stage', 'Owner', 'Status', 'Start', 'Duration (hrs)', 'Iteration', 'Blockers'
-            ]
-            editor_df = filtered_df[editor_columns].set_index('run_id')
-            status_choices = list(dict.fromkeys(RUN_STATUS_OPTIONS + statuses))
-
-            edited_df = st.data_editor(
-                editor_df,
-                num_rows="fixed",
-                use_container_width=True,
-                hide_index=True,
-                column_config={
-                    'Status': st.column_config.SelectboxColumn('Status', options=status_choices),
-                    'Duration (hrs)': st.column_config.NumberColumn('Duration (hrs)', min_value=0.0, step=0.25),
-                    'Start': st.column_config.DatetimeColumn('Start', disabled=True),
-                    'Project': st.column_config.TextColumn('Project', disabled=True),
-                    'Tool': st.column_config.TextColumn('Tool', disabled=True),
-                    'Flow Stage': st.column_config.TextColumn('Flow Stage', disabled=True),
-                    'Owner': st.column_config.TextColumn('Owner', disabled=True),
-                    'Iteration': st.column_config.NumberColumn('Iteration', disabled=True),
-                },
-            )
-
-            if st.button("💾 Save run updates", use_container_width=True):
-                changes = 0
-                for run_id, edited_row in edited_df.iterrows():
-                    original_row = editor_df.loc[run_id]
-                    status_changed = edited_row['Status'] != original_row['Status']
-                    duration_changed = not pd.isna(edited_row['Duration (hrs)']) and (
-                        pd.isna(original_row['Duration (hrs)'])
-                        or float(edited_row['Duration (hrs)']) != float(original_row['Duration (hrs)'])
-                    )
-                    blockers_changed = (edited_row['Blockers'] or '') != (original_row['Blockers'] or '')
-
-                    if status_changed or duration_changed or blockers_changed:
-                        update_run_status(
-                            run_id,
-                            edited_row['Status'],
-                            blockers=edited_row['Blockers'] if blockers_changed else None,
-                            duration_hours=float(edited_row['Duration (hrs)']) if duration_changed else None,
+                editor_columns = [
+                    'run_id', 'Project', 'Tool', 'Flow Stage', 'Owner', 'Status', 'Start', 'Duration (hrs)', 'Iteration', 'Blockers'
+                ]
+                editor_df = filtered_df[editor_columns].set_index('run_id')
+                status_choices = list(dict.fromkeys(RUN_STATUS_OPTIONS + statuses))
+
+                edited_df = st.data_editor(
+                    editor_df,
+                    num_rows="fixed",
+                    use_container_width=True,
+                    hide_index=True,
+                    column_config={
+                        'Status': st.column_config.SelectboxColumn('Status', options=status_choices),
+                        'Duration (hrs)': st.column_config.NumberColumn('Duration (hrs)', min_value=0.0, step=0.25),
+                        'Start': st.column_config.DatetimeColumn('Start', disabled=True),
+                        'Project': st.column_config.TextColumn('Project', disabled=True),
+                        'Tool': st.column_config.TextColumn('Tool', disabled=True),
+                        'Flow Stage': st.column_config.TextColumn('Flow Stage', disabled=True),
+                        'Owner': st.column_config.TextColumn('Owner', disabled=True),
+                        'Iteration': st.column_config.NumberColumn('Iteration', disabled=True),
+                    },
+                )
+
+                if st.button("💾 Save run updates", use_container_width=True):
+                    changes = 0
+                    for run_id, edited_row in edited_df.iterrows():
+                        original_row = editor_df.loc[run_id]
+                        status_changed = edited_row['Status'] != original_row['Status']
+                        duration_changed = not pd.isna(edited_row['Duration (hrs)']) and (
+                            pd.isna(original_row['Duration (hrs)'])
+                            or float(edited_row['Duration (hrs)']) != float(original_row['Duration (hrs)'])
                         )
-                        changes += 1
-
-                if changes:
-                    refresh_run_history_session_state()
-                    st.success(f"Updated {changes} run{'s' if changes != 1 else ''}.")
-                    st.rerun()
+                        blockers_changed = (edited_row['Blockers'] or '') != (original_row['Blockers'] or '')
+
+                        if status_changed or duration_changed or blockers_changed:
+                            update_run_status(
+                                run_id,
+                                edited_row['Status'],
+                                blockers=edited_row['Blockers'] if blockers_changed else None,
+                                duration_hours=float(edited_row['Duration (hrs)']) if duration_changed else None,
+                            )
+                            changes += 1
+
+                    if changes:
+                        refresh_run_history_session_state()
+                        st.success(f"Updated {changes} run{'s' if changes != 1 else ''}.")
+                        st.rerun()
+                    else:
+                        st.info("No run updates detected.")
+
+                st.download_button(
+                    "⬇️ Export filtered runs",
+                    data=filtered_df.drop(columns=['updated_at'], errors='ignore').to_csv(index=False),
+                    file_name="eda_run_tracker.csv",
+                    mime="text/csv",
+                    use_container_width=True,
+                )
+
+        with st.expander("➕ Log a new run"):
+            with st.form("new_run_form"):
+                run_state_df = st.session_state.get('run_history', pd.DataFrame())
+                if isinstance(run_state_df, pd.DataFrame) and 'Project' in run_state_df.columns:
+                    existing_projects = sorted(set(run_state_df['Project'].dropna()))
                 else:
-                    st.info("No run updates detected.")
-
-            st.download_button(
-                "⬇️ Export filtered runs",
-                data=filtered_df.drop(columns=['updated_at'], errors='ignore').to_csv(index=False),
-                file_name="eda_run_tracker.csv",
-                mime="text/csv",
-                use_container_width=True,
-            )
-
-    with st.expander("➕ Log a new run"):
-        with st.form("new_run_form"):
-            run_state_df = st.session_state.get('run_history', pd.DataFrame())
-            if isinstance(run_state_df, pd.DataFrame) and 'Project' in run_state_df.columns:
-                existing_projects = sorted(set(run_state_df['Project'].dropna()))
-            else:
-                existing_projects = []
-            default_project = existing_projects[0] if existing_projects else ""
-            project = st.text_input("Project", value=default_project)
-            tool = st.text_input("Tool", placeholder="e.g., Cadence Innovus")
-            flow_stage = st.selectbox(
-                "Flow stage",
-                [
-                    "Synthesis",
-                    "Floorplanning",
-                    "Place & Route",
-                    "Timing Sign-off",
-                    "Power Analysis",
-                    "DRC",
-                    "LVS",
-                    "Custom",
-                ],
-            )
-            owner = st.text_input("Owner", value=st.session_state.get('user', ""))
-            status = st.selectbox("Status", RUN_STATUS_OPTIONS, index=RUN_STATUS_OPTIONS.index("Queued"))
-            start_time = st.datetime_input("Start time", value=datetime.now())
-            duration_hours = st.number_input("Duration (hrs)", min_value=0.0, step=0.25, value=1.0)
-            iteration = st.number_input("Iteration", min_value=0, step=1, value=1)
-            blockers = st.text_area("Blockers / Notes", height=80)
-
-            submitted = st.form_submit_button("Log run")
-            if submitted:
-                required = [project.strip(), tool.strip(), flow_stage.strip(), owner.strip()]
-                if not all(required):
-                    st.warning("Project, tool, flow stage, and owner are required to log a run.")
-                else:
-                    record = {
-                        'run_id': generate_run_id(),
-                        'Project': project.strip(),
-                        'Tool': tool.strip(),
-                        'Flow Stage': flow_stage,
-                        'Owner': owner.strip(),
-                        'Status': status,
-                        'Start': start_time,
-                        'Duration (hrs)': float(duration_hours),
-                        'Iteration': int(iteration),
-                        'Blockers': blockers.strip(),
-                    }
-                    log_run_event(record)
-                    refresh_run_history_session_state()
-                    st.success("Run logged successfully.")
-                    st.rerun()
+                    existing_projects = []
+                default_project = existing_projects[0] if existing_projects else ""
+                project = st.text_input("Project", value=default_project)
+                tool = st.text_input("Tool", placeholder="e.g., Cadence Innovus")
+                flow_stage = st.selectbox(
+                    "Flow stage",
+                    [
+                        "Synthesis",
+                        "Floorplanning",
+                        "Place & Route",
+                        "Timing Sign-off",
+                        "Power Analysis",
+                        "DRC",
+                        "LVS",
+                        "Custom",
+                    ],
+                )
+                owner = st.text_input("Owner", value=st.session_state.get('user', ""))
+                status = st.selectbox("Status", RUN_STATUS_OPTIONS, index=RUN_STATUS_OPTIONS.index("Queued"))
+                start_time = st.datetime_input("Start time", value=datetime.now())
+                duration_hours = st.number_input("Duration (hrs)", min_value=0.0, step=0.25, value=1.0)
+                iteration = st.number_input("Iteration", min_value=0, step=1, value=1)
+                blockers = st.text_area("Blockers / Notes", height=80)
+
+                submitted = st.form_submit_button("Log run")
+                if submitted:
+                    required = [project.strip(), tool.strip(), flow_stage.strip(), owner.strip()]
+                    if not all(required):
+                        st.warning("Project, tool, flow stage, and owner are required to log a run.")
+                    else:
+                        record = {
+                            'run_id': generate_run_id(),
+                            'Project': project.strip(),
+                            'Tool': tool.strip(),
+                            'Flow Stage': flow_stage,
+                            'Owner': owner.strip(),
+                            'Status': status,
+                            'Start': start_time,
+                            'Duration (hrs)': float(duration_hours),
+                            'Iteration': int(iteration),
+                            'Blockers': blockers.strip(),
+                        }
+                        log_run_event(record)
+                        refresh_run_history_session_state()
+                        st.success("Run logged successfully.")
+                        st.rerun()
 
 
 def render_tapeout_checklist():
@@ -1957,9 +1806,7 @@
                             data=result_df.to_csv(index=False).encode("utf-8"),
                             file_name="query_result.csv",
                             mime="text/csv",
+                            use_container_width=True,
                         )
                 except Exception as exc:  # noqa: BLE001
-                    st.error(f"Query failed: {exc}")
-=======
-                    st.warning(f"Tool '{tool_name.title()}' already exists.")
->>>>>>> 5ac7b665
+                    st.error(f"Query failed: {exc}")