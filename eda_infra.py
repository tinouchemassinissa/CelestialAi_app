import streamlit as st
import pandas as pd
import numpy as np
import plotly.express as px
from datetime import datetime, timedelta
import os
import re
import sqlite3
import uuid
from io import StringIO

# --- Configuration & Data Loading ---
DATA_DIR = os.path.join(os.path.dirname(__file__), 'data')
DATABASE_PATH = os.path.join(DATA_DIR, 'celestial_ai.db')

FALLBACK_LICENSE_DATA = pd.DataFrame([
    {
        'Tool': 'Synopsys DC',
        'Vendor': 'Synopsys',
        'Total Licenses': 10,
        'Used Licenses': 6,
        'Cost_Per_Seat_USD': 25000,
    },
    {
        'Tool': 'Cadence Innovus',
        'Vendor': 'Cadence',
        'Total Licenses': 12,
        'Used Licenses': 9,
        'Cost_Per_Seat_USD': 35000,
    },
    {
        'Tool': 'Siemens Calibre',
        'Vendor': 'Siemens',
        'Total Licenses': 8,
        'Used Licenses': 4,
        'Cost_Per_Seat_USD': 15000,
    },
])

FALLBACK_BUGS = pd.DataFrame([
    {"ID": "BUG-001", "Tool": "Cadence Innovus", "Version": "22.1", "Issue": "Crashes during MMMC analysis", "Workaround": "Use -legacy_mode", "Reported By": "Alice", "Status": "Open"},
    {"ID": "BUG-002", "Tool": "Synopsys ICC2", "Version": "2023.03", "Issue": "Incorrect congestion map", "Workaround": "Run with -fix_congestion_patch", "Reported By": "Bob", "Status": "Fixed"},
])

FALLBACK_TOOL_REGISTRY = pd.DataFrame([
    {"Project": "AI Accelerator", "Tool": "Cadence Innovus", "Approved Version": "23.1", "Compiler": "GCC 9.4"},
    {"Project": "IoT Sensor", "Tool": "Synopsys DC", "Approved Version": "2023.06", "Compiler": "GCC 8.5"},
    {"Project": "CPU Core", "Tool": "Synopsys PT", "Approved Version": "2022.12-SP3", "Compiler": "Clang 12"},
])

FALLBACK_RUN_HISTORY = pd.DataFrame([
    {
        "run_id": "RUN-001",
        "Project": "AI Accelerator",
        "Tool": "Cadence Innovus",
        "Flow Stage": "Place & Route",
        "Owner": "Alice",
        "Status": "Passed",
        "Start": (datetime.now() - timedelta(days=2, hours=6)).isoformat(timespec="minutes"),
        "Duration (hrs)": 5.5,
        "Iteration": 12,
        "Blockers": "",
    },
    {
        "run_id": "RUN-002",
        "Project": "AI Accelerator",
        "Tool": "Synopsys PrimeTime",
        "Flow Stage": "Timing Sign-off",
        "Owner": "Wei",
        "Status": "Failed",
        "Start": (datetime.now() - timedelta(days=1, hours=9)).isoformat(timespec="minutes"),
        "Duration (hrs)": 3.2,
        "Iteration": 4,
        "Blockers": "Clock uncertainty margin too tight",
    },
    {
        "run_id": "RUN-003",
        "Project": "Photon Switch",
        "Tool": "Siemens Calibre",
        "Flow Stage": "DRC",
        "Owner": "Priya",
        "Status": "Running",
        "Start": (datetime.now() - timedelta(hours=2)).isoformat(timespec="minutes"),
        "Duration (hrs)": 6.0,
        "Iteration": 2,
        "Blockers": "",
    },
])

FALLBACK_TAPEOUT_CHECKLIST = pd.DataFrame([
    {
        "task_id": "TASK-001",
        "Project": "AI Accelerator",
        "Milestone": "Floorplanning",
        "Task": "Complete block placement convergence study",
        "Owner": "Alice",
        "Status": "Complete",
        "Due": (datetime.now() - timedelta(days=7)).date().isoformat(),
        "Notes": "Documented in Confluence",
    },
    {
        "task_id": "TASK-002",
        "Project": "AI Accelerator",
        "Milestone": "Timing Closure",
        "Task": "PrimeTime sign-off with SI corners",
        "Owner": "Wei",
        "Status": "In Progress",
        "Due": (datetime.now() + timedelta(days=3)).date().isoformat(),
        "Notes": "Need updated parasitics",
    },
    {
        "task_id": "TASK-003",
        "Project": "Photon Switch",
        "Milestone": "Physical Verification",
        "Task": "Tapeout checklist review with foundry",
        "Owner": "Priya",
        "Status": "Not Started",
        "Due": (datetime.now() + timedelta(days=10)).date().isoformat(),
        "Notes": "Schedule call with GF",
    },
])

RUN_STATUS_OPTIONS = ["Queued", "Running", "Passed", "Failed", "Needs Review", "Aborted"]
CHECKLIST_STATUS_OPTIONS = ["Not Started", "In Progress", "Blocked", "Complete"]


def get_db_connection():
    """Returns a sqlite3 connection to the application database."""
    os.makedirs(DATA_DIR, exist_ok=True)
    conn = sqlite3.connect(DATABASE_PATH)
    conn.row_factory = sqlite3.Row
    return conn


def init_database():
    """Creates the local SQLite database and seeds baseline records if needed."""
    with get_db_connection() as conn:
        conn.execute(
            """
            CREATE TABLE IF NOT EXISTS license_usage (
                Tool TEXT PRIMARY KEY,
                Vendor TEXT,
                TotalLicenses INTEGER,
                UsedLicenses INTEGER,
                Available INTEGER,
                Utilization REAL,
                CostPerSeat REAL,
                TotalCost REAL,
                UnusedCost REAL,
                last_updated TEXT DEFAULT CURRENT_TIMESTAMP
            )
            """
        )

        conn.execute(
            """
            CREATE TABLE IF NOT EXISTS bug_registry (
                ID TEXT PRIMARY KEY,
                Tool TEXT,
                Version TEXT,
                Issue TEXT,
                Workaround TEXT,
                ReportedBy TEXT,
                Status TEXT,
                created_at TEXT DEFAULT CURRENT_TIMESTAMP
            )
            """
        )

        conn.execute(
            """
            CREATE TABLE IF NOT EXISTS tool_registry (
                Project TEXT,
                Tool TEXT,
                ApprovedVersion TEXT,
                Compiler TEXT,
                PRIMARY KEY (Project, Tool)
            )
            """
        )

        conn.execute(
            """
            CREATE TABLE IF NOT EXISTS run_history (
                run_id TEXT PRIMARY KEY,
                project TEXT,
                tool TEXT,
                flow_stage TEXT,
                owner TEXT,
                status TEXT,
                start_time TEXT,
                duration_hours REAL,
                iteration INTEGER,
                blockers TEXT,
                created_at TEXT DEFAULT CURRENT_TIMESTAMP,
                updated_at TEXT DEFAULT CURRENT_TIMESTAMP
            )
            """
        )

        conn.execute(
            """
            CREATE TABLE IF NOT EXISTS design_checklist (
                task_id TEXT PRIMARY KEY,
                project TEXT,
                milestone TEXT,
                task TEXT,
                owner TEXT,
                status TEXT,
                due_date TEXT,
                notes TEXT,
                last_updated TEXT DEFAULT CURRENT_TIMESTAMP
            )
            """
        )

        conn.execute(
            """
            CREATE TABLE IF NOT EXISTS license_snapshots (
                snapshot_id INTEGER PRIMARY KEY AUTOINCREMENT,
                created_at TEXT DEFAULT CURRENT_TIMESTAMP,
                total_tools INTEGER,
                total_licenses INTEGER,
                used_licenses INTEGER,
                avg_utilization REAL,
                total_cost REAL,
                unused_cost REAL
            )
            """
        )

        _seed_database(conn)


def _seed_database(conn):
    """Seeds the database with baseline values if the tables are empty."""
    license_count = conn.execute("SELECT COUNT(*) FROM license_usage").fetchone()[0]
    if license_count == 0:
        for _, row in FALLBACK_LICENSE_DATA.iterrows():
            total = int(row['Total Licenses'])
            used = min(int(row['Used Licenses']), total)
            available = total - used
            cost_per = float(row.get('Cost_Per_Seat_USD') or 0)
            total_cost = cost_per * total if cost_per else None
            unused_cost = cost_per * available if cost_per else None
            utilization = round(used / total * 100, 1) if total else 0.0
            conn.execute(
                """
                INSERT INTO license_usage (Tool, Vendor, TotalLicenses, UsedLicenses, Available, Utilization, CostPerSeat, TotalCost, UnusedCost)
                VALUES (?, ?, ?, ?, ?, ?, ?, ?, ?)
                """,
                (
                    row['Tool'],
                    row['Vendor'],
                    total,
                    used,
                    available,
                    utilization,
                    cost_per if cost_per else None,
                    total_cost,
                    unused_cost,
                ),
            )

    bug_count = conn.execute("SELECT COUNT(*) FROM bug_registry").fetchone()[0]
    if bug_count == 0:
        for _, row in FALLBACK_BUGS.iterrows():
            conn.execute(
                """
                INSERT INTO bug_registry (ID, Tool, Version, Issue, Workaround, ReportedBy, Status)
                VALUES (?, ?, ?, ?, ?, ?, ?)
                """,
                (
                    row['ID'],
                    row['Tool'],
                    row['Version'],
                    row['Issue'],
                    row['Workaround'],
                    row.get('Reported By', row.get('ReportedBy', 'Unknown')),
                    row['Status'],
                ),
            )

    tool_count = conn.execute("SELECT COUNT(*) FROM tool_registry").fetchone()[0]
    if tool_count == 0:
        for _, row in FALLBACK_TOOL_REGISTRY.iterrows():
            conn.execute(
                """
                INSERT INTO tool_registry (Project, Tool, ApprovedVersion, Compiler)
                VALUES (?, ?, ?, ?)
                """,
                (
                    row['Project'],
                    row['Tool'],
                    row['Approved Version'],
                    row['Compiler'],
                ),
            )

    run_count = conn.execute("SELECT COUNT(*) FROM run_history").fetchone()[0]
    if run_count == 0:
        for _, row in FALLBACK_RUN_HISTORY.iterrows():
            conn.execute(
                """
                INSERT INTO run_history (
                    run_id, project, tool, flow_stage, owner, status, start_time, duration_hours, iteration, blockers
                ) VALUES (?, ?, ?, ?, ?, ?, ?, ?, ?, ?)
                """,
                (
                    row['run_id'],
                    row['Project'],
                    row['Tool'],
                    row['Flow Stage'],
                    row['Owner'],
                    row['Status'],
                    row['Start'],
                    row['Duration (hrs)'],
                    row['Iteration'],
                    row['Blockers'],
                ),
            )

    checklist_count = conn.execute("SELECT COUNT(*) FROM design_checklist").fetchone()[0]
    if checklist_count == 0:
        for _, row in FALLBACK_TAPEOUT_CHECKLIST.iterrows():
            conn.execute(
                """
                INSERT INTO design_checklist (
                    task_id, project, milestone, task, owner, status, due_date, notes
                ) VALUES (?, ?, ?, ?, ?, ?, ?, ?)
                """,
                (
                    row['task_id'],
                    row['Project'],
                    row['Milestone'],
                    row['Task'],
                    row['Owner'],
                    row['Status'],
                    row['Due'],
                    row['Notes'],
                ),
            )

    conn.commit()


def list_database_tables():
    """Returns the application table names in deterministic order."""
    if not os.path.exists(DATABASE_PATH):
        return []

    with get_db_connection() as conn:
        rows = conn.execute(
            "SELECT name FROM sqlite_master WHERE type='table' AND name NOT LIKE 'sqlite_%' ORDER BY name"
        ).fetchall()

    return [row["name"] for row in rows]


def get_database_overview():
    """Collects row counts, schema summaries, and last-updated hints for each table."""
    tables = list_database_tables()
    overview_rows = []

    if not tables:
        return tables, pd.DataFrame(columns=["Table", "Rows", "Columns", "Last Updated"])

    timestamp_candidates = {"last_updated", "created_at", "updated_at", "modified_at"}

    with get_db_connection() as conn:
        for table in tables:
            column_rows = conn.execute(f'PRAGMA table_info("{table}")').fetchall()
            columns = [row["name"] for row in column_rows]
            column_summary = ", ".join(columns)

            count = conn.execute(f'SELECT COUNT(*) AS row_count FROM "{table}"').fetchone()["row_count"]

            timestamp_column = next((col for col in columns if col in timestamp_candidates), None)
            last_updated = None
            if timestamp_column:
                last_updated = conn.execute(
                    f'SELECT MAX("{timestamp_column}") AS ts FROM "{table}"'
                ).fetchone()["ts"]

            overview_rows.append(
                {
                    "Table": table,
                    "Rows": int(count or 0),
                    "Columns": column_summary,
                    "Last Updated": last_updated or "N/A",
                }
            )

    overview_df = pd.DataFrame(overview_rows)
    return tables, overview_df


def fetch_table_preview(table_name: str, limit: int = 100):
    """Returns a limited preview of the requested table ordered by most recent entries."""
    if not table_name:
        return pd.DataFrame()

    with get_db_connection() as conn:
        query = f'SELECT * FROM "{table_name}" ORDER BY rowid DESC LIMIT ?'
        df = pd.read_sql_query(query, conn, params=(limit,))

    return df


def perform_database_maintenance():
    """Runs lightweight VACUUM/ANALYZE maintenance on the SQLite file."""
    if not os.path.exists(DATABASE_PATH):
        return

    with sqlite3.connect(DATABASE_PATH) as conn:
        conn.isolation_level = None  # required for VACUUM
        conn.execute("VACUUM")
        conn.execute("ANALYZE")


def _fetch_license_usage(conn):
    query = (
        "SELECT Tool, Vendor, TotalLicenses, UsedLicenses, Available, Utilization, CostPerSeat, TotalCost, UnusedCost "
        "FROM license_usage ORDER BY Tool"
    )
    return pd.read_sql_query(query, conn)


def fetch_license_data_from_db():
    with get_db_connection() as conn:
        df = _fetch_license_usage(conn)
    if df.empty:
        return pd.DataFrame()
    df = df.rename(
        columns={
            'TotalLicenses': 'Total Licenses',
            'UsedLicenses': 'Used Licenses',
            'Utilization': 'Utilization (%)',
            'CostPerSeat': 'Cost_Per_Seat_USD',
            'TotalCost': 'Total Cost',
            'UnusedCost': 'Unused Cost',
        }
    )
    return df


def fetch_bug_registry_from_db():
    with get_db_connection() as conn:
        df = pd.read_sql_query(
            "SELECT ID, Tool, Version, Issue, Workaround, ReportedBy AS 'Reported By', Status FROM bug_registry ORDER BY created_at DESC",
            conn,
        )
    return df


def fetch_tool_registry_from_db():
    with get_db_connection() as conn:
        df = pd.read_sql_query(
            "SELECT Project, Tool, ApprovedVersion AS 'Approved Version', Compiler FROM tool_registry ORDER BY Project",
            conn,
        )
    return df


def fetch_run_history_from_db(limit: int = 250):
    with get_db_connection() as conn:
        df = pd.read_sql_query(
            """
            SELECT run_id, project AS Project, tool AS Tool, flow_stage AS 'Flow Stage', owner AS Owner,
                   status AS Status, start_time AS Start, duration_hours AS 'Duration (hrs)',
                   iteration AS Iteration, blockers AS Blockers, updated_at
            FROM run_history
            ORDER BY datetime(start_time) DESC
            LIMIT ?
            """,
            conn,
            params=(limit,),
        )
    if not df.empty:
        df['Start'] = pd.to_datetime(df['Start'])
        df['Duration (hrs)'] = pd.to_numeric(df['Duration (hrs)'], errors='coerce')
    return df


def fetch_design_checklist_from_db():
    with get_db_connection() as conn:
        df = pd.read_sql_query(
            """
            SELECT task_id, project AS Project, milestone AS Milestone, task AS Task, owner AS Owner,
                   status AS Status, due_date AS Due, notes AS Notes, last_updated
            FROM design_checklist
            ORDER BY project, milestone
            """,
            conn,
        )
    return df


def upsert_license_record(record):
    total = int(record.get('Total Licenses', 0) or 0)
    used = min(int(record.get('Used Licenses', 0) or 0), total) if total else 0
    available = total - used
    cost_per = record.get('Cost_Per_Seat_USD')
    cost_per = float(cost_per) if cost_per not in (None, "", np.nan) else None
    total_cost = cost_per * total if cost_per is not None else None
    unused_cost = cost_per * available if cost_per is not None else None
    utilization = round(used / total * 100, 1) if total else 0.0

    with get_db_connection() as conn:
        conn.execute(
            """
            INSERT INTO license_usage (
                Tool, Vendor, TotalLicenses, UsedLicenses, Available, Utilization, CostPerSeat, TotalCost, UnusedCost, last_updated
            ) VALUES (?, ?, ?, ?, ?, ?, ?, ?, ?, CURRENT_TIMESTAMP)
            ON CONFLICT(Tool) DO UPDATE SET
                Vendor=excluded.Vendor,
                TotalLicenses=excluded.TotalLicenses,
                UsedLicenses=excluded.UsedLicenses,
                Available=excluded.Available,
                Utilization=excluded.Utilization,
                CostPerSeat=excluded.CostPerSeat,
                TotalCost=excluded.TotalCost,
                UnusedCost=excluded.UnusedCost,
                last_updated=CURRENT_TIMESTAMP
            """,
            (
                record.get('Tool'),
                record.get('Vendor'),
                total,
                used,
                available,
                utilization,
                cost_per,
                total_cost,
                unused_cost,
            ),
        )
        conn.commit()


def bulk_upsert_license_costs(cost_df: pd.DataFrame):
    if cost_df is None or cost_df.empty:
        return

    normalized = cost_df.rename(columns={
        'Total Licenses': 'Total_Licenses',
        'Total_License': 'Total_Licenses',
        'TotalLicenses': 'Total_Licenses',
        'Cost Per Seat': 'Cost_Per_Seat_USD',
        'CostPerSeat': 'Cost_Per_Seat_USD',
    })

    with get_db_connection() as conn:
        existing = {
            row['Tool']: {
                'Vendor': row['Vendor'],
                'UsedLicenses': row['UsedLicenses'],
                'CostPerSeat': row['CostPerSeat'],
            }
            for row in conn.execute(
                "SELECT Tool, Vendor, UsedLicenses, CostPerSeat FROM license_usage"
            ).fetchall()
        }

    for _, row in normalized.iterrows():
        tool = str(row.get('Tool', '') or '').strip()
        if not tool:
            continue

        total = int(row.get('Total_Licenses') or 0)
        vendor = row.get('Vendor') or existing.get(tool, {}).get('Vendor')
        if not vendor:
            lower_tool = tool.lower()
            if 'synopsys' in lower_tool:
                vendor = 'Synopsys'
            elif 'cadence' in lower_tool:
                vendor = 'Cadence'
            elif 'siemens' in lower_tool:
                vendor = 'Siemens'
            else:
                vendor = 'Other'
        cost_per = row.get('Cost_Per_Seat_USD')
        if pd.isna(cost_per):
            cost_per = existing.get(tool, {}).get('CostPerSeat')

        base_used = existing.get(tool, {}).get('UsedLicenses', 0) if existing.get(tool) else 0
        used = row.get('Used Licenses')
        used = int(used) if not pd.isna(used) and used is not None else int(base_used or max(total // 2, 0))
        upsert_license_record({
            'Tool': tool,
            'Vendor': vendor,
            'Total Licenses': total,
            'Used Licenses': min(used, total),
            'Cost_Per_Seat_USD': cost_per,
        })


def record_license_snapshot(df: pd.DataFrame):
    if df is None or df.empty:
        return

    snapshot = {
        'total_tools': int(len(df)),
        'total_licenses': int(df['Total Licenses'].sum()),
        'used_licenses': int(df['Used Licenses'].sum()),
        'avg_utilization': float(df['Utilization (%)'].mean()) if not df.empty else 0.0,
        'total_cost': float(df['Total Cost'].sum()) if 'Total Cost' in df.columns else 0.0,
        'unused_cost': float(df['Unused Cost'].sum()) if 'Unused Cost' in df.columns else 0.0,
    }

    with get_db_connection() as conn:
        conn.execute(
            """
            INSERT INTO license_snapshots (total_tools, total_licenses, used_licenses, avg_utilization, total_cost, unused_cost)
            VALUES (?, ?, ?, ?, ?, ?)
            """,
            (
                snapshot['total_tools'],
                snapshot['total_licenses'],
                snapshot['used_licenses'],
                snapshot['avg_utilization'],
                snapshot['total_cost'],
                snapshot['unused_cost'],
            ),
        )
        conn.commit()


def log_run_event(run_record):
    """Insert or update a run tracking record."""
    start_time = run_record.get('Start')
    if isinstance(start_time, datetime):
        start_time = start_time.isoformat(timespec="minutes")

    with get_db_connection() as conn:
        conn.execute(
            """
            INSERT INTO run_history (
                run_id, project, tool, flow_stage, owner, status, start_time, duration_hours, iteration, blockers, updated_at
            ) VALUES (?, ?, ?, ?, ?, ?, ?, ?, ?, ?, CURRENT_TIMESTAMP)
            ON CONFLICT(run_id) DO UPDATE SET
                project=excluded.project,
                tool=excluded.tool,
                flow_stage=excluded.flow_stage,
                owner=excluded.owner,
                status=excluded.status,
                start_time=excluded.start_time,
                duration_hours=excluded.duration_hours,
                iteration=excluded.iteration,
                blockers=excluded.blockers,
                updated_at=CURRENT_TIMESTAMP
            """,
            (
                run_record.get('run_id'),
                run_record.get('Project'),
                run_record.get('Tool'),
                run_record.get('Flow Stage'),
                run_record.get('Owner'),
                run_record.get('Status'),
                start_time,
                run_record.get('Duration (hrs)'),
                run_record.get('Iteration'),
                run_record.get('Blockers'),
            ),
        )
        conn.commit()


def update_run_status(run_id: str, status: str, blockers: str | None = None, duration_hours: float | None = None):
    """Update status, blockers, or duration for an existing run."""
    if not run_id:
        return

    updates = ["status = ?", "updated_at = CURRENT_TIMESTAMP"]
    params = [status]

    if blockers is not None:
        updates.append("blockers = ?")
        params.append(blockers)

    if duration_hours is not None:
        updates.append("duration_hours = ?")
        params.append(duration_hours)

    params.append(run_id)

    with get_db_connection() as conn:
        conn.execute(
            f"UPDATE run_history SET {', '.join(updates)} WHERE run_id = ?",
            params,
        )
        conn.commit()


def upsert_checklist_task(task_record):
    """Insert or update a tapeout checklist item."""
    due_date = task_record.get('Due')
    if isinstance(due_date, datetime):
        due_date = due_date.date().isoformat()

    with get_db_connection() as conn:
        conn.execute(
            """
            INSERT INTO design_checklist (
                task_id, project, milestone, task, owner, status, due_date, notes, last_updated
            ) VALUES (?, ?, ?, ?, ?, ?, ?, ?, CURRENT_TIMESTAMP)
            ON CONFLICT(task_id) DO UPDATE SET
                project=excluded.project,
                milestone=excluded.milestone,
                task=excluded.task,
                owner=excluded.owner,
                status=excluded.status,
                due_date=excluded.due_date,
                notes=excluded.notes,
                last_updated=CURRENT_TIMESTAMP
            """,
            (
                task_record.get('task_id'),
                task_record.get('Project'),
                task_record.get('Milestone'),
                task_record.get('Task'),
                task_record.get('Owner'),
                task_record.get('Status'),
                due_date,
                task_record.get('Notes'),
            ),
        )
        conn.commit()


def fetch_license_snapshot_history(limit: int = 15):
    with get_db_connection() as conn:
        df = pd.read_sql_query(
            """
            SELECT snapshot_id, created_at, total_tools, total_licenses, used_licenses, avg_utilization, total_cost, unused_cost
            FROM license_snapshots
            ORDER BY snapshot_id DESC
            LIMIT ?
            """,
            conn,
            params=(limit,),
        )
    return df


def insert_bug_record(bug):
    with get_db_connection() as conn:
        conn.execute(
            """
            INSERT OR REPLACE INTO bug_registry (ID, Tool, Version, Issue, Workaround, ReportedBy, Status, created_at)
            VALUES (
                ?, ?, ?, ?, ?, ?, ?, COALESCE((SELECT created_at FROM bug_registry WHERE ID = ?), CURRENT_TIMESTAMP)
            )
            """,
            (
                bug['ID'],
                bug['Tool'],
                bug.get('Version'),
                bug.get('Issue'),
                bug.get('Workaround'),
                bug.get('Reported By'),
                bug.get('Status'),
                bug['ID'],
            ),
        )
        conn.commit()


def generate_bug_id():
    with get_db_connection() as conn:
        ids = [row[0] for row in conn.execute("SELECT ID FROM bug_registry").fetchall()]
    numbers = [int(re.findall(r"\d+", bug_id)[0]) for bug_id in ids if re.findall(r"\d+", bug_id)]
    next_number = max(numbers) + 1 if numbers else 1
    return f"BUG-{next_number:03d}"


def generate_run_id():
    return f"RUN-{uuid.uuid4().hex[:8].upper()}"


def generate_task_id():
    return f"TASK-{uuid.uuid4().hex[:8].upper()}"


def refresh_bug_registry_session_state():
    st.session_state.bug_registry = fetch_bug_registry_from_db()


def refresh_license_session_state():
    st.session_state.license_data = fetch_license_data_from_db()


def refresh_tool_registry_session_state():
    st.session_state.tool_registry = fetch_tool_registry_from_db()


def refresh_run_history_session_state():
    st.session_state.run_history = fetch_run_history_from_db()


def refresh_checklist_session_state():
    st.session_state.design_checklist = fetch_design_checklist_from_db()

def _clean_license_costs(path, df):
    """Attempts to repair malformed license cost CSVs shipped with the app."""
    if not df.empty and 'Tool' in df.columns:
        return df

    try:
        with open(path, encoding='utf-8') as handle:
            raw = handle.read().strip()
    except FileNotFoundError:
        return pd.DataFrame()

    if not raw:
        return pd.DataFrame()

    # Remove leading/trailing quotes that collapse the CSV into a single cell
    raw = raw.strip('"').replace('",,,', '')
    raw = raw.replace('\r\n', '\n')

    # Normalize column naming before parsing
    raw = raw.replace('Cost_Per_Year', 'Cost_Per_Seat_USD')
    raw = raw.replace('Seats ', 'Seats\n')
    # Insert newlines between consecutive records (after seat counts)
    raw = re.sub(r'(?<=\d)\s+(?=[A-Z])', '\n', raw)

    repaired = pd.read_csv(StringIO(raw))
    repaired = repaired.dropna(how='all')
    repaired = repaired.rename(columns={'Seats': 'Total Licenses'})
    numeric_cols = ['Cost_Per_Seat_USD', 'Total Licenses']
    for col in numeric_cols:
        if col in repaired.columns:
            repaired[col] = pd.to_numeric(repaired[col], errors='coerce')
    if not repaired.empty and 'Tool' in repaired.columns:
        st.session_state['license_costs_repaired'] = True
    return repaired


def load_data(filename):
    """Loads CSV files from the data directory."""
    path = os.path.join(DATA_DIR, filename)
    try:
        # Attempt to load the user's local CSV
        df = pd.read_csv(path)
    except pd.errors.ParserError:
        df = pd.DataFrame()
    except FileNotFoundError:
        # Provide sensible default if data dir not accessible (e.g., in canvas)
        if 'license_costs.csv' in filename:
            return pd.DataFrame({
                'Tool': ['Synopsys DC', 'Cadence Innovus', 'Siemens Calibre'],
                'Vendor': ['Synopsys', 'Cadence', 'Siemens'],
                'Cost_Per_Seat_USD': [25000, 35000, 15000],
                'Total Licenses': [10, 12, 8]
            })
        if 'known_bugs.csv' in filename:
            return pd.DataFrame([
                {"ID": "BUG-001", "Tool": "Cadence Innovus", "Version": "22.1", "Issue": "Crashes during MMMC analysis", "Workaround": "Use -legacy_mode", "Reported By": "Alice", "Status": "Open"},
                {"ID": "BUG-002", "Tool": "Synopsys ICC2", "Version": "2023.03", "Issue": "Incorrect congestion map", "Workaround": "Run with -fix_congestion_patch", "Reported By": "Bob", "Status": "Fixed in 2023.06"}
            ])
        return pd.DataFrame()

    if 'license_costs.csv' in filename:
        df = _clean_license_costs(path, df)
    return df if not df.empty else pd.DataFrame()

def init_session_state():
    """Initializes session state, database, and baseline records on first run."""
    if not st.session_state.get('_db_ready', False):
        init_database()
        st.session_state['_db_ready'] = True

    # Load license costs from CSV (if provided) to refresh the database
    license_costs_csv = load_data('license_costs.csv')

    if 'Tool' not in license_costs_csv.columns or license_costs_csv.empty:
        # CSV missing Tool column or empty -> fall back to baked-in defaults
        st.warning("License cost data loaded is missing the 'Tool' column. Using synthetic fallback data for initialization.")
        bulk_upsert_license_costs(FALLBACK_LICENSE_DATA)
        st.session_state['license_costs_repaired'] = False
    else:
        bulk_upsert_license_costs(license_costs_csv)
        if st.session_state.get('license_costs_repaired'):
            st.info("Recovered license cost data from malformed CSV. Please fix the source file when convenient.")
            st.session_state['license_costs_repaired'] = False

    refresh_license_session_state()
    refresh_bug_registry_session_state()
    refresh_tool_registry_session_state()
    refresh_run_history_session_state()
    refresh_checklist_session_state()

    # Floorplan defaults for cross-page persistence
    if 'fp_seed_display' not in st.session_state:
        st.session_state.fp_seed_display = 42
        st.session_state.fp_area_display = 300.0

def load_tool_registry():
    """Retrieves the current tool registry DataFrame from session state for use in physical_design."""
    if 'tool_registry' not in st.session_state:
        init_session_state()
    return st.session_state.tool_registry


def get_license_data():
    """Retrieves the current, dynamic license DataFrame from session state for use in metrics calculation."""
    if 'license_data' not in st.session_state:
        init_session_state()
    return st.session_state.license_data

# --- Rendering Functions ---

def render_license_monitor():
    st.header("Real-Time License Utilization")
    st.markdown("""
    > EDA licenses are high-value assets. Monitor usage, cost, and availability to ensure smooth design flow.
    """)
    
    df = get_license_data()
    if df.empty:
        st.warning("No license data available.")
        return

    # Load costs for cost analysis
    # Use try/except to handle the case where 'Tool' is missing from the loaded cost_df.
    try:
        cost_df = load_data('license_costs.csv')
    except KeyError:
        cost_df = pd.DataFrame()

    if not cost_df.empty and 'Tool' in cost_df.columns:
        cost_df = cost_df.set_index('Tool')
        df = df.join(cost_df, on='Tool', how='left', rsuffix='_cost_join')
    else:
        df = df.copy()

    # Harmonize columns introduced by the join, preferring live dashboard values
    for col in ['Vendor', 'Cost_Per_Seat_USD', 'Total Licenses']:
        join_col = f"{col}_cost_join"
        if join_col in df.columns:
            if col in df.columns:
                df[col] = df[col].fillna(df[join_col])
            else:
                df[col] = df[join_col]
            df.drop(columns=[join_col], inplace=True)

<<<<<<< HEAD
=======
    df = df.join(cost_df, on='Tool', how='left', rsuffix='_cost_join') # Join license_data with loaded cost data

>>>>>>> 164b20db
    # If the join was successful (i.e., 'Cost_Per_Seat_USD' exists from the loaded CSV or fallback)
    if 'Cost_Per_Seat_USD' not in df.columns:
        # Fallback for if the join didn't work (e.g. if the original CSV was missing data)
        df['Cost_Per_Seat_USD'] = df['Tool'].apply(
            lambda x: 25000 if 'Synopsys' in x else (35000 if 'Cadence' in x else 15000)
        )

    df['Total Cost'] = df['Total Licenses'] * df['Cost_Per_Seat_USD'].fillna(0)
    df['Unused Cost'] = df['Available'] * df['Cost_Per_Seat_USD'].fillna(0)

    # --- Interactive Filters ---
    with st.expander("🔍 Focus the Dashboard", expanded=True):
        vendor_values = df['Vendor'].fillna('Unknown').unique().tolist()
        vendor_values.sort()
        selected_vendors = st.multiselect(
            "Filter by Vendor", vendor_values, default=vendor_values
        )

        max_util = float(df['Utilization (%)'].max()) if not df['Utilization (%)'].empty else 100.0
        slider_upper = max(5.0, max_util)
        min_utilization = st.slider(
            "Minimum Utilization (%)", 0.0, slider_upper, 0.0, step=5.0
        )

    filtered_df = df[df['Vendor'].fillna('Unknown').isin(selected_vendors)].copy()
    filtered_df = filtered_df[filtered_df['Utilization (%)'] >= min_utilization]

<<<<<<< HEAD
    snapshot_signature = None
    if not filtered_df.empty:
        snapshot_signature = (
            len(filtered_df),
            int(filtered_df['Total Licenses'].sum()),
            int(filtered_df['Used Licenses'].sum()),
            round(float(filtered_df['Utilization (%)'].mean()), 2),
            round(float(filtered_df['Total Cost'].sum()), 2) if 'Total Cost' in filtered_df.columns else 0.0,
            round(float(filtered_df['Unused Cost'].sum()), 2) if 'Unused Cost' in filtered_df.columns else 0.0,
        )
        if st.session_state.get('last_snapshot_signature') != snapshot_signature:
            record_license_snapshot(filtered_df)
            st.session_state['last_snapshot_signature'] = snapshot_signature

=======
>>>>>>> 164b20db
    if filtered_df.empty:
        st.warning("No tools match the current filters. Adjust the vendor selection or utilization threshold.")
        return

<<<<<<< HEAD
    total_cost_series = filtered_df['Total Cost'].fillna(0)
    unused_cost_series = filtered_df['Unused Cost'].fillna(0)
    total_unused_cost = float(unused_cost_series.sum())
    total_used_cost = float(total_cost_series.sum() - total_unused_cost)
    st.info(
        "\n".join(
            [
                f"**Active Spend:** ${total_used_cost:,.0f}",
                f"**Idle Spend Exposure:** ${total_unused_cost:,.0f}",
                "Balance procurement plans against these figures to keep quarterly CAD budgets on track.",
            ]
        )
    )

=======
>>>>>>> 164b20db
    # Summary metrics
    col1, col2, col3, col4 = st.columns(4)
    col1.metric("Tools Shown", len(filtered_df))
    col2.metric("Avg Utilization", f"{filtered_df['Utilization (%)'].mean():.1f}%")

    critical_shortages = int((filtered_df['Available'] == 0).sum())
    col3.metric("Critical Shortages", critical_shortages, delta_color="inverse")

    unused_cost = filtered_df['Unused Cost'].sum()
    top_idle_tool = filtered_df.sort_values('Unused Cost', ascending=False).iloc[0]
    col4.metric(
        "Highest Idle Spend",
        f"${top_idle_tool['Unused Cost']:,.0f}",
        help=f"{top_idle_tool['Tool']} is carrying the largest unused license cost."
    )

<<<<<<< HEAD
    vendor_summary = (
        filtered_df.groupby('Vendor', dropna=False)
        .agg({
            'Tool': 'count',
            'Total Licenses': 'sum',
            'Used Licenses': 'sum',
            'Available': 'sum',
            'Total Cost': 'sum',
            'Unused Cost': 'sum'
        })
        .rename(columns={'Tool': 'Tool Count'})
        .reset_index()
    )
    if not vendor_summary.empty:
        vendor_summary['Total Cost'] = vendor_summary['Total Cost'].fillna(0)
        vendor_summary['Unused Cost'] = vendor_summary['Unused Cost'].fillna(0)
        vendor_summary['Utilization (%)'] = (
            vendor_summary['Used Licenses'] / vendor_summary['Total Licenses'] * 100
        ).round(1).fillna(0)
        vendor_summary['Buffer Seats'] = vendor_summary['Available']

        st.subheader("Vendor Health Overview")
        st.dataframe(
            vendor_summary[
                ['Vendor', 'Tool Count', 'Total Licenses', 'Used Licenses', 'Buffer Seats', 'Utilization (%)', 'Total Cost', 'Unused Cost']
            ].style.format({
                'Total Cost': '${:,.0f}',
                'Unused Cost': '${:,.0f}'
            }),
            hide_index=True
        )

        spend_metric = 'Total Cost' if vendor_summary['Total Cost'].sum() > 0 else 'Tool Count'
        spend_fig = px.pie(
            vendor_summary,
            names='Vendor',
            values=spend_metric,
            title='Spend Distribution by Vendor' if spend_metric == 'Total Cost' else 'Tool Footprint by Vendor',
            hole=0.4
        )
        st.plotly_chart(spend_fig, use_container_width=True)

=======
>>>>>>> 164b20db
    # Provide download of filtered snapshot
    st.download_button(
        label="📥 Download Filtered Snapshot (CSV)",
        data=filtered_df.to_csv(index=False),
        file_name="license_dashboard_snapshot.csv",
        mime="text/csv"
    )

    # Chart
    fig = px.bar(
        filtered_df,
        x="Tool",
        y=["Used Licenses", "Available"],
        title="License Allocation by Tool",
        color_discrete_sequence=["#e74c3c", "#2ecc71"]
    )
    st.plotly_chart(fig, use_container_width=True)
    
    # Table with conditional formatting
    st.subheader("License Details")
    
    # Select subset of columns to display
    display_cols = [col for col in ['Tool', 'Vendor', 'Total Licenses', 'Used Licenses', 'Available', 'Utilization (%)', 'Cost_Per_Seat_USD', 'Total Cost', 'Unused Cost'] if col in df.columns]

    # FIX: Apply styling and formatting to the sliced DataFrame and save the Styler object.
    # The Styler object itself is not subscriptable.
    styled_df = filtered_df[display_cols].style.applymap(
        # Use a high-contrast color for utilization warning (dark red on dark theme)
        lambda x: 'background-color: #a33333; color: white' if x >= 90 else '',
        subset=['Utilization (%)']
    ).applymap(
        # Use a light gold/yellow color to highlight the largest license pool
        lambda x: 'background-color: #ffdb58; color: black' if x == filtered_df['Total Licenses'].max() and x > 0 else '',
        subset=['Total Licenses']
    ).format({
        'Cost_Per_Seat_USD': '${:,.0f}',
        'Total Cost': '${:,.0f}',
        'Unused Cost': '${:,.0f}'
    })

    # Pass the resulting Styler object directly to st.dataframe
    st.dataframe(styled_df, hide_index=True)

<<<<<<< HEAD
    history_df = fetch_license_snapshot_history()
    if not history_df.empty:
        history_chart = history_df.sort_values('snapshot_id').copy()
        history_chart['created_at'] = pd.to_datetime(history_chart['created_at'])

        chart_fig = px.line(
            history_chart,
            x='created_at',
            y=['avg_utilization', 'used_licenses'],
            labels={
                'created_at': 'Captured',
                'value': 'Value',
                'variable': 'Metric',
            },
            title='Utilization & Usage Trend',
        )
        chart_fig.update_yaxes(title='Average Utilization (%) / Used Licenses')
        st.plotly_chart(chart_fig, use_container_width=True)

        history_display = history_df.rename(
            columns={
                'snapshot_id': 'Snapshot #',
                'created_at': 'Captured',
                'total_tools': 'Tools',
                'total_licenses': 'Licenses',
                'used_licenses': 'In Use',
                'avg_utilization': 'Avg Util (%)',
                'total_cost': 'Total Cost (USD)',
                'unused_cost': 'Idle Cost (USD)',
            }
        )
        history_display['Captured'] = pd.to_datetime(history_display['Captured']).dt.strftime('%Y-%m-%d %H:%M')
        with st.expander("📚 Historical Dashboard Snapshots", expanded=False):
            st.dataframe(
                history_display,
                hide_index=True,
                use_container_width=True,
            )

=======
>>>>>>> 164b20db
    # Spotlight the most constrained and most underused tools
    st.markdown("### 🔎 Risk Spotlight")
    risk_cols = [col for col in display_cols if col in ['Tool', 'Vendor', 'Total Licenses', 'Used Licenses', 'Available', 'Utilization (%)', 'Unused Cost']]

    shortage_tools = filtered_df[filtered_df['Available'] == 0].sort_values('Utilization (%)', ascending=False)
    idle_tools = filtered_df.sort_values('Unused Cost', ascending=False)

    col_short, col_idle = st.columns(2)
    with col_short:
        st.caption("Critical Shortage (0 seats free)")
        if shortage_tools.empty:
            st.success("No tools are completely allocated. 🎉")
        else:
            st.dataframe(shortage_tools[risk_cols].head(3), hide_index=True)

    with col_idle:
        st.caption("High Idle Spend (Top 3)")
        st.dataframe(idle_tools[risk_cols].head(3), hide_index=True)
<<<<<<< HEAD

    high_pressure = filtered_df[
        (filtered_df['Available'] <= 2)
        & (filtered_df['Available'] >= 0)
        & (filtered_df['Utilization (%)'] >= 85)
    ].sort_values('Utilization (%)', ascending=False)

    if not high_pressure.empty:
        st.markdown("### 🚨 Capacity Alerts")
        st.write(
            "These tools are nearly saturated—initiate procurement or re-allocation discussions before the next tapeout build."
        )
        st.dataframe(
            high_pressure[risk_cols].assign(**{
                'Buffer Seats': high_pressure['Available'],
            })[
                ['Tool', 'Vendor', 'Utilization (%)', 'Available', 'Buffer Seats', 'Unused Cost']
            ],
            hide_index=True,
        )

    st.markdown("### 🧮 Capacity Planning Sandbox")
    with st.form("capacity_planner"):
        plan_tool = st.selectbox("Tool to Evaluate", sorted(filtered_df['Tool'].unique()))
        additional_seats = st.number_input("Projected New Seats Needed", min_value=1, max_value=200, value=5, step=1)
        target_util = st.slider("Target Utilization After Procurement (%)", 60, 100, 85, step=5)
        submitted_plan = st.form_submit_button("Run Projection")

    if submitted_plan:
        baseline_df = df[df['Tool'] == plan_tool]
        if baseline_df.empty:
            st.warning("Unable to locate the selected tool in the active dataset.")
            return

        baseline = baseline_df.iloc[0]
        current_total = baseline['Total Licenses']
        current_used = baseline['Used Licenses']
        projected_total = current_total + additional_seats
        projected_util = round((current_used / projected_total) * 100, 1) if projected_total else 0
        cost_per_seat = baseline.get('Cost_Per_Seat_USD', 0) or 0
        incremental_cost = additional_seats * cost_per_seat
        seats_needed_for_target = max(int(np.ceil(current_used / (target_util / 100))) - current_total, 0)

        st.info(
            f"Adding **{additional_seats}** seats for **{plan_tool}** lowers utilization from "
            f"{baseline['Utilization (%)']:.1f}% to approximately **{projected_util:.1f}%**."
        )
        if incremental_cost:
            st.markdown(f"- **Incremental Annual Cost:** `${incremental_cost:,.0f}`")
        st.markdown(
            "- **Buffer After Purchase:** ``{}`` seats".format(projected_total - current_used)
        )
        if seats_needed_for_target > 0:
            st.markdown(
                f"- To hit the target utilization of {target_util}%, plan for at least ``{seats_needed_for_target}`` additional seats."
            )
        else:
            st.markdown("- Current capacity already meets the utilization goal.")

=======
    
>>>>>>> 164b20db
    # --- Add New Tool Form (Dynamic User Input) ---
    with st.expander("➕ Add New EDA Tool"):
        with st.form("new_tool_form"):
            st.subheader("Input New Tool Specifications")
            
            tool_name = st.text_input("Tool Name (e.g., Cadence Genus)", key='new_tool_name')
            vendor = st.selectbox("Vendor", ["Synopsys", "Cadence", "Siemens", "Other"], key='new_tool_vendor')
            total_licenses = st.number_input("Total Licenses Owned", min_value=1, step=1, key='new_tool_total', value=5)
            used_licenses = st.number_input("Currently Used Licenses", min_value=0, max_value=total_licenses, step=1, key='new_tool_used', value=1)
            cost_per_seat = st.number_input("Annual Cost Per Seat (USD)", min_value=0, step=1000, key='new_tool_cost', value=10000)

            submitted = st.form_submit_button("Add Tool to Dashboard")
            
            if submitted and tool_name:
                new_data = {
                    "Tool": tool_name.title(),
                    "Vendor": vendor,
                    "Total Licenses": total_licenses,
                    "Used Licenses": used_licenses,
                    "Available": total_licenses - used_licenses,
                    "Utilization (%)": round(used_licenses / total_licenses * 100, 1),
                    "Cost_Per_Seat_USD": cost_per_seat,
                    "Total Cost": total_licenses * cost_per_seat,
                    "Unused Cost": (total_licenses - used_licenses) * cost_per_seat
                }
                
                # Append to session state
                current_df = st.session_state.license_data
                if tool_name.title() not in current_df['Tool'].tolist():
                    upsert_license_record(new_data)
                    refresh_license_session_state()
                    st.success(f"Tool '{tool_name.title()}' added, persisted to the database, and dashboard updated!")
                    st.rerun()
                else:
                    st.warning(f"Tool '{tool_name.title()}' already exists.")


def render_bug_tracker():
    st.header("🐞 Known EDA Tool Issues & Workarounds")
    st.markdown("""
    > Central repository for tool bugs, workarounds, and status—persisted in the CAD database for cross-session visibility.
    """)

    bugs_df = st.session_state.bug_registry
    
    # FIX: Check if the 'Status' column exists before trying to access it for filtering.
    if "Status" in bugs_df.columns and not bugs_df.empty:
        status_options = ["All"] + list(bugs_df["Status"].unique())
    else:
        # Fallback to standard status options if the column is missing or DataFrame is empty
        status_options = ["All", "Open", "Fixed", "Under Review"]
        
    status_filter = st.selectbox("Filter by Status", status_options)
    
    if status_filter != "All":
        # Check again if the column exists before filtering
        if "Status" in bugs_df.columns:
            bugs_df = bugs_df[bugs_df["Status"] == status_filter]
        else:
            st.warning(f"Cannot filter by status '{status_filter}' because the 'Status' column is missing from the bug registry data.")

    # Display bugs
    for _, bug in bugs_df.iterrows():
        # Check for 'Status' key before using it
        status = bug.get('Status', 'Unknown')
        status_emoji = "🔴" if status == "Open" else ("🟠" if status == "Under Review" else "🟢")
        
        with st.expander(f"{status_emoji} {bug['ID']} - {bug['Tool']} v{bug['Version']}"):
            st.markdown(f"**Issue**: {bug['Issue']}")
            st.markdown(f"**Workaround**: `{bug.get('Workaround', 'None yet.')}`")
            st.markdown(f"**Reported By**: {bug.get('Reported By', 'N/A')} | **Status**: `{status}`")
    
    # Add new bug (now uses session state for persistence)
    with st.form("new_bug"):
        st.subheader("➕ Report New Issue")
        tool = st.text_input("Tool (e.g., Cadence Innovus)")
        version = st.text_input("Version")
        issue = st.text_area("Issue Description")
        workaround = st.text_input("Workaround (if known)")
        reported_by = st.text_input("Reported By (Your Name)", value="User")
        
        submitted = st.form_submit_button("Submit Bug Report")
        if submitted and tool and issue:
            new_id = generate_bug_id()
            new_bug = {
                "ID": new_id,
                "Tool": tool.title(),
                "Version": version,
                "Issue": issue,
                "Workaround": workaround if workaround else "None yet.",
                "Reported By": reported_by,
                "Status": "Open"
            }

            insert_bug_record(new_bug)
            refresh_bug_registry_session_state()
            st.success(f"Bug {new_id} reported successfully and saved to the database!")
            st.rerun()


def render_tool_registry():
    st.header("⚙️ Tool Version Registry")
    st.markdown("""
    > Ensures design reproducibility by tracking approved, stable tool versions per project.
    """)

    registry = st.session_state.tool_registry
    st.dataframe(registry, hide_index=True)

    st.markdown("### Why This Matters for Design Integrity")
    st.markdown("""
    - **Prevents Version Drift:** Ensures all teams are using the exact same, verified executables.
    - **Reproducible Builds:** Essential for achieving consistent results between design iterations, especially for timing closure.
    - **CI/CD Integration:** The registry acts as the source of truth for automated build pipelines.
    """)


def render_run_tracker():
    st.header("🚀 Flow Run Tracker")
    st.markdown(
        "> Keep tabs on long-running PnR, STA, and verification jobs so bottlenecks are surfaced before schedules slip."
    )

    run_df = st.session_state.get('run_history', fetch_run_history_from_db())
    if run_df.empty:
        st.info("No EDA runs have been logged yet. Use the form below to capture the first one.")
    else:
        run_df = run_df.copy()
        run_df['Start'] = pd.to_datetime(run_df['Start'], errors='coerce')
        run_df['Duration (hrs)'] = pd.to_numeric(run_df['Duration (hrs)'], errors='coerce')

        projects = sorted(run_df['Project'].dropna().unique().tolist())
        statuses = sorted(run_df['Status'].dropna().unique().tolist())

        with st.expander("🔍 Filter runs", expanded=True):
            selected_projects = st.multiselect(
                "Project", projects, default=projects
            )
            status_defaults = [status for status in RUN_STATUS_OPTIONS if status in statuses] or statuses
            selected_statuses = st.multiselect(
                "Status", statuses or RUN_STATUS_OPTIONS, default=status_defaults if status_defaults else RUN_STATUS_OPTIONS
            )
            lookback_days = st.slider("Lookback window (days)", min_value=3, max_value=90, value=30, step=1)

        filtered_df = run_df.copy()
        if selected_projects:
            filtered_df = filtered_df[filtered_df['Project'].isin(selected_projects)]
        if selected_statuses:
            filtered_df = filtered_df[filtered_df['Status'].isin(selected_statuses)]

        cutoff = datetime.now() - timedelta(days=lookback_days)
        filtered_df = filtered_df[filtered_df['Start'].isna() | (filtered_df['Start'] >= cutoff)]

        if filtered_df.empty:
            st.warning("No runs match the chosen filters or time window.")
        else:
            total_runs = len(filtered_df)
            completed_runs = filtered_df['Status'].isin(['Passed']).sum()
            active_runs = filtered_df['Status'].isin(['Running', 'Queued']).sum()
            success_rate = (completed_runs / total_runs * 100) if total_runs else 0
            average_duration = filtered_df['Duration (hrs)'].dropna().mean()

            col1, col2, col3, col4 = st.columns(4)
            col1.metric("Runs tracked", total_runs)
            col2.metric("Pass rate", f"{success_rate:.1f}%")
            col3.metric("Active jobs", active_runs)
            col4.metric("Avg duration", f"{average_duration:.1f} h" if not np.isnan(average_duration) else "--")

            stage_summary = (
                filtered_df.groupby(['Flow Stage', 'Status'], dropna=False)['Project']
                .count()
                .unstack(fill_value=0)
                .sort_index()
            )
            with st.expander("Stage health", expanded=False):
                st.dataframe(stage_summary, use_container_width=True)

            timeline_df = filtered_df.dropna(subset=['Start']).copy()
            if not timeline_df.empty:
                timeline_df['Finish'] = timeline_df.apply(
                    lambda row: row['Start'] + pd.to_timedelta(max(row.get('Duration (hrs)') or 0.5, 0.5), unit='h'),
                    axis=1,
                )
                timeline_fig = px.timeline(
                    timeline_df,
                    x_start='Start',
                    x_end='Finish',
                    y='Project',
                    color='Status',
                    hover_data=['Tool', 'Flow Stage', 'Owner', 'Duration (hrs)', 'Iteration', 'Blockers'],
                    title='Recent run timeline',
                )
                timeline_fig.update_yaxes(autorange="reversed")
                st.plotly_chart(timeline_fig, use_container_width=True)

            editor_columns = [
                'run_id', 'Project', 'Tool', 'Flow Stage', 'Owner', 'Status', 'Start', 'Duration (hrs)', 'Iteration', 'Blockers'
            ]
            editor_df = filtered_df[editor_columns].set_index('run_id')
            status_choices = list(dict.fromkeys(RUN_STATUS_OPTIONS + statuses))

            edited_df = st.data_editor(
                editor_df,
                num_rows="fixed",
                use_container_width=True,
                hide_index=True,
                column_config={
                    'Status': st.column_config.SelectboxColumn('Status', options=status_choices),
                    'Duration (hrs)': st.column_config.NumberColumn('Duration (hrs)', min_value=0.0, step=0.25),
                    'Start': st.column_config.DatetimeColumn('Start', disabled=True),
                    'Project': st.column_config.TextColumn('Project', disabled=True),
                    'Tool': st.column_config.TextColumn('Tool', disabled=True),
                    'Flow Stage': st.column_config.TextColumn('Flow Stage', disabled=True),
                    'Owner': st.column_config.TextColumn('Owner', disabled=True),
                    'Iteration': st.column_config.NumberColumn('Iteration', disabled=True),
                },
            )

            if st.button("💾 Save run updates", use_container_width=True):
                changes = 0
                for run_id, edited_row in edited_df.iterrows():
                    original_row = editor_df.loc[run_id]
                    status_changed = edited_row['Status'] != original_row['Status']
                    duration_changed = not pd.isna(edited_row['Duration (hrs)']) and (
                        pd.isna(original_row['Duration (hrs)'])
                        or float(edited_row['Duration (hrs)']) != float(original_row['Duration (hrs)'])
                    )
                    blockers_changed = (edited_row['Blockers'] or '') != (original_row['Blockers'] or '')

                    if status_changed or duration_changed or blockers_changed:
                        update_run_status(
                            run_id,
                            edited_row['Status'],
                            blockers=edited_row['Blockers'] if blockers_changed else None,
                            duration_hours=float(edited_row['Duration (hrs)']) if duration_changed else None,
                        )
                        changes += 1

                if changes:
                    refresh_run_history_session_state()
                    st.success(f"Updated {changes} run{'s' if changes != 1 else ''}.")
                    st.rerun()
                else:
                    st.info("No run updates detected.")

            st.download_button(
                "⬇️ Export filtered runs",
                data=filtered_df.drop(columns=['updated_at'], errors='ignore').to_csv(index=False),
                file_name="eda_run_tracker.csv",
                mime="text/csv",
                use_container_width=True,
            )

    with st.expander("➕ Log a new run"):
        with st.form("new_run_form"):
            run_state_df = st.session_state.get('run_history', pd.DataFrame())
            if isinstance(run_state_df, pd.DataFrame) and 'Project' in run_state_df.columns:
                existing_projects = sorted(set(run_state_df['Project'].dropna()))
            else:
                existing_projects = []
            default_project = existing_projects[0] if existing_projects else ""
            project = st.text_input("Project", value=default_project)
            tool = st.text_input("Tool", placeholder="e.g., Cadence Innovus")
            flow_stage = st.selectbox(
                "Flow stage",
                [
                    "Synthesis",
                    "Floorplanning",
                    "Place & Route",
                    "Timing Sign-off",
                    "Power Analysis",
                    "DRC",
                    "LVS",
                    "Custom",
                ],
            )
            owner = st.text_input("Owner", value=st.session_state.get('user', ""))
            status = st.selectbox("Status", RUN_STATUS_OPTIONS, index=RUN_STATUS_OPTIONS.index("Queued"))
            start_time = st.datetime_input("Start time", value=datetime.now())
            duration_hours = st.number_input("Duration (hrs)", min_value=0.0, step=0.25, value=1.0)
            iteration = st.number_input("Iteration", min_value=0, step=1, value=1)
            blockers = st.text_area("Blockers / Notes", height=80)

            submitted = st.form_submit_button("Log run")
            if submitted:
                required = [project.strip(), tool.strip(), flow_stage.strip(), owner.strip()]
                if not all(required):
                    st.warning("Project, tool, flow stage, and owner are required to log a run.")
                else:
                    record = {
                        'run_id': generate_run_id(),
                        'Project': project.strip(),
                        'Tool': tool.strip(),
                        'Flow Stage': flow_stage,
                        'Owner': owner.strip(),
                        'Status': status,
                        'Start': start_time,
                        'Duration (hrs)': float(duration_hours),
                        'Iteration': int(iteration),
                        'Blockers': blockers.strip(),
                    }
                    log_run_event(record)
                    refresh_run_history_session_state()
                    st.success("Run logged successfully.")
                    st.rerun()


def render_tapeout_checklist():
    st.header("✅ Tapeout Readiness Checklist")
    st.markdown(
        "> Align CAD deliverables, sign-off tasks, and foundry checklists so engineering knows exactly what remains."
    )

    checklist_df = st.session_state.get('design_checklist', fetch_design_checklist_from_db())
    if checklist_df.empty:
        st.info("No checklist items yet—use the form below to seed your tapeout plan.")
    else:
        checklist_df = checklist_df.copy()
        checklist_df['Due'] = pd.to_datetime(checklist_df['Due'], errors='coerce')

        projects = sorted(checklist_df['Project'].dropna().unique().tolist())
        milestones = sorted(checklist_df['Milestone'].dropna().unique().tolist())

        with st.expander("🔍 Filter checklist", expanded=True):
            selected_projects = st.multiselect("Project", projects, default=projects)
            selected_milestones = st.multiselect("Milestone", milestones, default=milestones)
            show_only_open = st.checkbox("Show only open items", value=False)

        filtered_df = checklist_df.copy()
        if selected_projects:
            filtered_df = filtered_df[filtered_df['Project'].isin(selected_projects)]
        if selected_milestones:
            filtered_df = filtered_df[filtered_df['Milestone'].isin(selected_milestones)]
        if show_only_open:
            filtered_df = filtered_df[filtered_df['Status'] != 'Complete']

        if filtered_df.empty:
            st.warning("No checklist items match the current filters.")
        else:
            total_tasks = len(filtered_df)
            completed = (filtered_df['Status'] == 'Complete').sum()
            blocked = filtered_df['Status'].str.contains('Blocked', case=False, na=False).sum()
            due_soon = filtered_df[
                (filtered_df['Status'] != 'Complete')
                & (filtered_df['Due'].notna())
                & (filtered_df['Due'] <= datetime.now() + timedelta(days=3))
            ]

            completion_rate = (completed / total_tasks * 100) if total_tasks else 0

            col1, col2, col3, col4 = st.columns(4)
            col1.metric("Tasks tracked", total_tasks)
            col2.metric("Completion", f"{completion_rate:.1f}%")
            col3.metric("Blocked", blocked)
            col4.metric("Due in 3 days", len(due_soon))

            progress_weights = {
                'Complete': 1.0,
                'In Progress': 0.5,
                'Blocked': 0.0,
                'Not Started': 0.0,
                'Needs Review': 0.25,
            }
            filtered_df['Progress'] = filtered_df['Status'].map(progress_weights).fillna(0.5)
            milestone_summary = (
                filtered_df.groupby('Milestone')
                .agg(
                    Tasks=('Task', 'count'),
                    Complete=('Status', lambda s: (s == 'Complete').sum()),
                    Progress=('Progress', 'mean'),
                )
                .reset_index()
            )

            with st.expander("Milestone progress", expanded=False):
                for _, row in milestone_summary.iterrows():
                    st.markdown(f"**{row['Milestone']}** — {int(row['Complete'])}/{int(row['Tasks'])} complete")
                    st.progress(min(max(row['Progress'], 0), 1.0))

            editor_columns = ['task_id', 'Project', 'Milestone', 'Task', 'Owner', 'Status', 'Due', 'Notes']
            editor_df = filtered_df[editor_columns].set_index('task_id')
            status_choices = list(dict.fromkeys(CHECKLIST_STATUS_OPTIONS + filtered_df['Status'].dropna().tolist()))

            edited_df = st.data_editor(
                editor_df,
                num_rows="fixed",
                hide_index=True,
                use_container_width=True,
                column_config={
                    'Status': st.column_config.SelectboxColumn('Status', options=status_choices),
                    'Due': st.column_config.DateColumn('Due date'),
                    'Project': st.column_config.TextColumn('Project', disabled=True),
                    'Milestone': st.column_config.TextColumn('Milestone', disabled=True),
                    'Task': st.column_config.TextColumn('Task', disabled=True),
                },
            )

            if st.button("💾 Save checklist updates", use_container_width=True):
                changes = 0
                for task_id, edited_row in edited_df.iterrows():
                    original_row = editor_df.loc[task_id]
                    has_changes = False
                    record = {
                        'task_id': task_id,
                        'Project': original_row['Project'],
                        'Milestone': original_row['Milestone'],
                        'Task': original_row['Task'],
                        'Owner': edited_row['Owner'],
                        'Status': edited_row['Status'],
                        'Due': edited_row['Due'],
                        'Notes': edited_row['Notes'],
                    }

                    if edited_row['Status'] != original_row['Status']:
                        has_changes = True
                    if (edited_row['Owner'] or '') != (original_row['Owner'] or ''):
                        has_changes = True
                    if pd.to_datetime(edited_row['Due']) != pd.to_datetime(original_row['Due']):
                        has_changes = True
                    if (edited_row['Notes'] or '') != (original_row['Notes'] or ''):
                        has_changes = True

                    if has_changes:
                        upsert_checklist_task(record)
                        changes += 1

                if changes:
                    refresh_checklist_session_state()
                    st.success(f"Updated {changes} checklist item{'s' if changes != 1 else ''}.")
                    st.rerun()
                else:
                    st.info("No checklist edits detected.")

            st.download_button(
                "⬇️ Export checklist",
                data=filtered_df.drop(columns=['Progress'], errors='ignore').to_csv(index=False),
                file_name="tapeout_checklist.csv",
                mime="text/csv",
                use_container_width=True,
            )

    with st.expander("➕ Add checklist item"):
        with st.form("new_checklist_item"):
            project = st.text_input("Project")
            milestone = st.text_input("Milestone")
            task = st.text_area("Task")
            owner = st.text_input("Owner")
            status = st.selectbox("Status", CHECKLIST_STATUS_OPTIONS, index=0)
            due = st.date_input("Due date", value=datetime.now().date())
            notes = st.text_area("Notes", height=80)

            submitted = st.form_submit_button("Add item")
            if submitted:
                required = [project.strip(), milestone.strip(), task.strip()]
                if not all(required):
                    st.warning("Project, milestone, and task description are required.")
                else:
                    record = {
                        'task_id': generate_task_id(),
                        'Project': project.strip(),
                        'Milestone': milestone.strip(),
                        'Task': task.strip(),
                        'Owner': owner.strip(),
                        'Status': status,
                        'Due': due,
                        'Notes': notes.strip(),
                    }
                    upsert_checklist_task(record)
                    refresh_checklist_session_state()
                    st.success("Checklist item added.")
                    st.rerun()


def render_database_manager():
    st.header("🗄️ Database Manager")
    st.markdown(
        """
        > Inspect, back up, and maintain the persisted state that powers the Celestial AI CAD command center.
        """
    )

    if not os.path.exists(DATABASE_PATH):
        st.warning("Database not found—initializing with baseline records now.")
        init_database()

    tables, overview_df = get_database_overview()

    db_size_mb = os.path.getsize(DATABASE_PATH) / (1024 ** 2) if os.path.exists(DATABASE_PATH) else 0
    last_modified = (
        datetime.fromtimestamp(os.path.getmtime(DATABASE_PATH)).strftime("%Y-%m-%d %H:%M")
        if os.path.exists(DATABASE_PATH)
        else "N/A"
    )

    total_rows = int(overview_df["Rows"].sum()) if not overview_df.empty else 0

    col1, col2, col3 = st.columns(3)
    col1.metric("SQLite Size", f"{db_size_mb:.2f} MB")
    col2.metric("Tracked Tables", len(tables))
    col3.metric("Total Rows", f"{total_rows:,}")

    st.caption(f"Database located at: `{DATABASE_PATH}` (last modified {last_modified})")

    if overview_df.empty:
        st.info("No user tables detected yet—interact with the infrastructure tools to start populating the datastore.")
        return

    st.markdown("### Inventory")
    st.dataframe(overview_df, hide_index=True, use_container_width=True)

    st.markdown("### Table Explorer")
    selected_table = st.selectbox("Choose a table to inspect", tables, index=0)
    row_limit = st.slider("Rows to display", min_value=10, max_value=500, value=100, step=10)

    preview_df = fetch_table_preview(selected_table, row_limit=row_limit)

    if preview_df.empty:
        st.warning("This table is currently empty.")
    else:
        st.dataframe(preview_df, hide_index=True, use_container_width=True)

        csv_bytes = preview_df.to_csv(index=False).encode("utf-8")
        st.download_button(
            "⬇️ Download preview as CSV",
            data=csv_bytes,
            file_name=f"{selected_table}_preview.csv",
            mime="text/csv",
        )

    with get_db_connection() as conn:
        schema_rows = conn.execute(f'PRAGMA table_info("{selected_table}")').fetchall()

    if schema_rows:
        schema_df = pd.DataFrame(schema_rows, columns=["cid", "Column", "Type", "Not Null", "Default", "Primary Key"])
        st.markdown("#### Schema")
        st.dataframe(schema_df[["Column", "Type", "Not Null", "Primary Key"]], hide_index=True)

    with st.expander("Maintenance & Utilities"):
        st.markdown("Keep the datastore lean and ensure application caches stay in sync after manual interventions.")

        maintenance_col, backup_col, refresh_col = st.columns(3)

        if maintenance_col.button("Run VACUUM + ANALYZE", use_container_width=True):
            perform_database_maintenance()
            st.success("Database maintenance completed successfully.")
            st.rerun()

        if os.path.exists(DATABASE_PATH):
            with open(DATABASE_PATH, "rb") as db_file:
                backup_col.download_button(
                    "Download SQLite backup",
                    data=db_file.read(),
                    file_name=f"celestial_ai_datastore_{datetime.now().strftime('%Y%m%d_%H%M%S')}.db",
                    mime="application/x-sqlite3",
                    use_container_width=True,
                )

        if refresh_col.button("Refresh session caches", use_container_width=True):
            refresh_license_session_state()
            refresh_bug_registry_session_state()
            refresh_tool_registry_session_state()
            refresh_run_history_session_state()
            refresh_checklist_session_state()
            st.success("Session state refreshed from the latest database contents.")
            st.rerun()

    with st.expander("Read-only SQL Workbench"):
        st.markdown("Run ad-hoc SELECT queries when you need deeper analytics without leaving the dashboard.")
        default_query = f'SELECT * FROM "{selected_table}" LIMIT 10'
        query = st.text_area("SQL", value=default_query, height=120)

        if st.button("Execute query", use_container_width=True):
            lowered = query.strip().lower()
            if not lowered.startswith("select") and not lowered.startswith("with"):
                st.error("Only read-only SELECT statements are allowed.")
            else:
                try:
                    with get_db_connection() as conn:
                        result_df = pd.read_sql_query(query, conn)
                    if result_df.empty:
                        st.info("Query executed successfully but returned no rows.")
                    else:
                        st.dataframe(result_df, hide_index=True, use_container_width=True)
                        st.download_button(
                            "⬇️ Download result as CSV",
                            data=result_df.to_csv(index=False).encode("utf-8"),
                            file_name="query_result.csv",
                            mime="text/csv",
                        )
                except Exception as exc:  # noqa: BLE001
                    st.error(f"Query failed: {exc}")<|MERGE_RESOLUTION|>--- conflicted
+++ resolved
@@ -1,929 +1,15 @@
-import streamlit as st
-import pandas as pd
-import numpy as np
-import plotly.express as px
-from datetime import datetime, timedelta
-import os
-import re
-import sqlite3
-import uuid
-from io import StringIO
-
-# --- Configuration & Data Loading ---
-DATA_DIR = os.path.join(os.path.dirname(__file__), 'data')
-DATABASE_PATH = os.path.join(DATA_DIR, 'celestial_ai.db')
-
-FALLBACK_LICENSE_DATA = pd.DataFrame([
-    {
-        'Tool': 'Synopsys DC',
-        'Vendor': 'Synopsys',
-        'Total Licenses': 10,
-        'Used Licenses': 6,
-        'Cost_Per_Seat_USD': 25000,
-    },
-    {
-        'Tool': 'Cadence Innovus',
-        'Vendor': 'Cadence',
-        'Total Licenses': 12,
-        'Used Licenses': 9,
-        'Cost_Per_Seat_USD': 35000,
-    },
-    {
-        'Tool': 'Siemens Calibre',
-        'Vendor': 'Siemens',
-        'Total Licenses': 8,
-        'Used Licenses': 4,
-        'Cost_Per_Seat_USD': 15000,
-    },
-])
-
-FALLBACK_BUGS = pd.DataFrame([
-    {"ID": "BUG-001", "Tool": "Cadence Innovus", "Version": "22.1", "Issue": "Crashes during MMMC analysis", "Workaround": "Use -legacy_mode", "Reported By": "Alice", "Status": "Open"},
-    {"ID": "BUG-002", "Tool": "Synopsys ICC2", "Version": "2023.03", "Issue": "Incorrect congestion map", "Workaround": "Run with -fix_congestion_patch", "Reported By": "Bob", "Status": "Fixed"},
-])
-
-FALLBACK_TOOL_REGISTRY = pd.DataFrame([
-    {"Project": "AI Accelerator", "Tool": "Cadence Innovus", "Approved Version": "23.1", "Compiler": "GCC 9.4"},
-    {"Project": "IoT Sensor", "Tool": "Synopsys DC", "Approved Version": "2023.06", "Compiler": "GCC 8.5"},
-    {"Project": "CPU Core", "Tool": "Synopsys PT", "Approved Version": "2022.12-SP3", "Compiler": "Clang 12"},
-])
-
-FALLBACK_RUN_HISTORY = pd.DataFrame([
-    {
-        "run_id": "RUN-001",
-        "Project": "AI Accelerator",
-        "Tool": "Cadence Innovus",
-        "Flow Stage": "Place & Route",
-        "Owner": "Alice",
-        "Status": "Passed",
-        "Start": (datetime.now() - timedelta(days=2, hours=6)).isoformat(timespec="minutes"),
-        "Duration (hrs)": 5.5,
-        "Iteration": 12,
-        "Blockers": "",
-    },
-    {
-        "run_id": "RUN-002",
-        "Project": "AI Accelerator",
-        "Tool": "Synopsys PrimeTime",
-        "Flow Stage": "Timing Sign-off",
-        "Owner": "Wei",
-        "Status": "Failed",
-        "Start": (datetime.now() - timedelta(days=1, hours=9)).isoformat(timespec="minutes"),
-        "Duration (hrs)": 3.2,
-        "Iteration": 4,
-        "Blockers": "Clock uncertainty margin too tight",
-    },
-    {
-        "run_id": "RUN-003",
-        "Project": "Photon Switch",
-        "Tool": "Siemens Calibre",
-        "Flow Stage": "DRC",
-        "Owner": "Priya",
-        "Status": "Running",
-        "Start": (datetime.now() - timedelta(hours=2)).isoformat(timespec="minutes"),
-        "Duration (hrs)": 6.0,
-        "Iteration": 2,
-        "Blockers": "",
-    },
-])
-
-FALLBACK_TAPEOUT_CHECKLIST = pd.DataFrame([
-    {
-        "task_id": "TASK-001",
-        "Project": "AI Accelerator",
-        "Milestone": "Floorplanning",
-        "Task": "Complete block placement convergence study",
-        "Owner": "Alice",
-        "Status": "Complete",
-        "Due": (datetime.now() - timedelta(days=7)).date().isoformat(),
-        "Notes": "Documented in Confluence",
-    },
-    {
-        "task_id": "TASK-002",
-        "Project": "AI Accelerator",
-        "Milestone": "Timing Closure",
-        "Task": "PrimeTime sign-off with SI corners",
-        "Owner": "Wei",
-        "Status": "In Progress",
-        "Due": (datetime.now() + timedelta(days=3)).date().isoformat(),
-        "Notes": "Need updated parasitics",
-    },
-    {
-        "task_id": "TASK-003",
-        "Project": "Photon Switch",
-        "Milestone": "Physical Verification",
-        "Task": "Tapeout checklist review with foundry",
-        "Owner": "Priya",
-        "Status": "Not Started",
-        "Due": (datetime.now() + timedelta(days=10)).date().isoformat(),
-        "Notes": "Schedule call with GF",
-    },
-])
-
-RUN_STATUS_OPTIONS = ["Queued", "Running", "Passed", "Failed", "Needs Review", "Aborted"]
-CHECKLIST_STATUS_OPTIONS = ["Not Started", "In Progress", "Blocked", "Complete"]
-
-
-def get_db_connection():
-    """Returns a sqlite3 connection to the application database."""
-    os.makedirs(DATA_DIR, exist_ok=True)
-    conn = sqlite3.connect(DATABASE_PATH)
-    conn.row_factory = sqlite3.Row
-    return conn
-
-
-def init_database():
-    """Creates the local SQLite database and seeds baseline records if needed."""
-    with get_db_connection() as conn:
-        conn.execute(
-            """
-            CREATE TABLE IF NOT EXISTS license_usage (
-                Tool TEXT PRIMARY KEY,
-                Vendor TEXT,
-                TotalLicenses INTEGER,
-                UsedLicenses INTEGER,
-                Available INTEGER,
-                Utilization REAL,
-                CostPerSeat REAL,
-                TotalCost REAL,
-                UnusedCost REAL,
-                last_updated TEXT DEFAULT CURRENT_TIMESTAMP
-            )
-            """
-        )
-
-        conn.execute(
-            """
-            CREATE TABLE IF NOT EXISTS bug_registry (
-                ID TEXT PRIMARY KEY,
-                Tool TEXT,
-                Version TEXT,
-                Issue TEXT,
-                Workaround TEXT,
-                ReportedBy TEXT,
-                Status TEXT,
-                created_at TEXT DEFAULT CURRENT_TIMESTAMP
-            )
-            """
-        )
-
-        conn.execute(
-            """
-            CREATE TABLE IF NOT EXISTS tool_registry (
-                Project TEXT,
-                Tool TEXT,
-                ApprovedVersion TEXT,
-                Compiler TEXT,
-                PRIMARY KEY (Project, Tool)
-            )
-            """
-        )
-
-        conn.execute(
-            """
-            CREATE TABLE IF NOT EXISTS run_history (
-                run_id TEXT PRIMARY KEY,
-                project TEXT,
-                tool TEXT,
-                flow_stage TEXT,
-                owner TEXT,
-                status TEXT,
-                start_time TEXT,
-                duration_hours REAL,
-                iteration INTEGER,
-                blockers TEXT,
-                created_at TEXT DEFAULT CURRENT_TIMESTAMP,
-                updated_at TEXT DEFAULT CURRENT_TIMESTAMP
-            )
-            """
-        )
-
-        conn.execute(
-            """
-            CREATE TABLE IF NOT EXISTS design_checklist (
-                task_id TEXT PRIMARY KEY,
-                project TEXT,
-                milestone TEXT,
-                task TEXT,
-                owner TEXT,
-                status TEXT,
-                due_date TEXT,
-                notes TEXT,
-                last_updated TEXT DEFAULT CURRENT_TIMESTAMP
-            )
-            """
-        )
-
-        conn.execute(
-            """
-            CREATE TABLE IF NOT EXISTS license_snapshots (
-                snapshot_id INTEGER PRIMARY KEY AUTOINCREMENT,
-                created_at TEXT DEFAULT CURRENT_TIMESTAMP,
-                total_tools INTEGER,
-                total_licenses INTEGER,
-                used_licenses INTEGER,
-                avg_utilization REAL,
-                total_cost REAL,
-                unused_cost REAL
-            )
-            """
-        )
-
-        _seed_database(conn)
-
-
-def _seed_database(conn):
-    """Seeds the database with baseline values if the tables are empty."""
-    license_count = conn.execute("SELECT COUNT(*) FROM license_usage").fetchone()[0]
-    if license_count == 0:
-        for _, row in FALLBACK_LICENSE_DATA.iterrows():
-            total = int(row['Total Licenses'])
-            used = min(int(row['Used Licenses']), total)
-            available = total - used
-            cost_per = float(row.get('Cost_Per_Seat_USD') or 0)
-            total_cost = cost_per * total if cost_per else None
-            unused_cost = cost_per * available if cost_per else None
-            utilization = round(used / total * 100, 1) if total else 0.0
-            conn.execute(
-                """
-                INSERT INTO license_usage (Tool, Vendor, TotalLicenses, UsedLicenses, Available, Utilization, CostPerSeat, TotalCost, UnusedCost)
-                VALUES (?, ?, ?, ?, ?, ?, ?, ?, ?)
-                """,
-                (
-                    row['Tool'],
-                    row['Vendor'],
-                    total,
-                    used,
-                    available,
-                    utilization,
-                    cost_per if cost_per else None,
-                    total_cost,
-                    unused_cost,
-                ),
-            )
-
-    bug_count = conn.execute("SELECT COUNT(*) FROM bug_registry").fetchone()[0]
-    if bug_count == 0:
-        for _, row in FALLBACK_BUGS.iterrows():
-            conn.execute(
-                """
-                INSERT INTO bug_registry (ID, Tool, Version, Issue, Workaround, ReportedBy, Status)
-                VALUES (?, ?, ?, ?, ?, ?, ?)
-                """,
-                (
-                    row['ID'],
-                    row['Tool'],
-                    row['Version'],
-                    row['Issue'],
-                    row['Workaround'],
-                    row.get('Reported By', row.get('ReportedBy', 'Unknown')),
-                    row['Status'],
-                ),
-            )
-
-    tool_count = conn.execute("SELECT COUNT(*) FROM tool_registry").fetchone()[0]
-    if tool_count == 0:
-        for _, row in FALLBACK_TOOL_REGISTRY.iterrows():
-            conn.execute(
-                """
-                INSERT INTO tool_registry (Project, Tool, ApprovedVersion, Compiler)
-                VALUES (?, ?, ?, ?)
-                """,
-                (
-                    row['Project'],
-                    row['Tool'],
-                    row['Approved Version'],
-                    row['Compiler'],
-                ),
-            )
-
-    run_count = conn.execute("SELECT COUNT(*) FROM run_history").fetchone()[0]
-    if run_count == 0:
-        for _, row in FALLBACK_RUN_HISTORY.iterrows():
-            conn.execute(
-                """
-                INSERT INTO run_history (
-                    run_id, project, tool, flow_stage, owner, status, start_time, duration_hours, iteration, blockers
-                ) VALUES (?, ?, ?, ?, ?, ?, ?, ?, ?, ?)
-                """,
-                (
-                    row['run_id'],
-                    row['Project'],
-                    row['Tool'],
-                    row['Flow Stage'],
-                    row['Owner'],
-                    row['Status'],
-                    row['Start'],
-                    row['Duration (hrs)'],
-                    row['Iteration'],
-                    row['Blockers'],
-                ),
-            )
-
-    checklist_count = conn.execute("SELECT COUNT(*) FROM design_checklist").fetchone()[0]
-    if checklist_count == 0:
-        for _, row in FALLBACK_TAPEOUT_CHECKLIST.iterrows():
-            conn.execute(
-                """
-                INSERT INTO design_checklist (
-                    task_id, project, milestone, task, owner, status, due_date, notes
-                ) VALUES (?, ?, ?, ?, ?, ?, ?, ?)
-                """,
-                (
-                    row['task_id'],
-                    row['Project'],
-                    row['Milestone'],
-                    row['Task'],
-                    row['Owner'],
-                    row['Status'],
-                    row['Due'],
-                    row['Notes'],
-                ),
-            )
-
-    conn.commit()
-
-
-def list_database_tables():
-    """Returns the application table names in deterministic order."""
-    if not os.path.exists(DATABASE_PATH):
-        return []
-
-    with get_db_connection() as conn:
-        rows = conn.execute(
-            "SELECT name FROM sqlite_master WHERE type='table' AND name NOT LIKE 'sqlite_%' ORDER BY name"
-        ).fetchall()
-
-    return [row["name"] for row in rows]
-
-
-def get_database_overview():
-    """Collects row counts, schema summaries, and last-updated hints for each table."""
-    tables = list_database_tables()
-    overview_rows = []
-
-    if not tables:
-        return tables, pd.DataFrame(columns=["Table", "Rows", "Columns", "Last Updated"])
-
-    timestamp_candidates = {"last_updated", "created_at", "updated_at", "modified_at"}
-
-    with get_db_connection() as conn:
-        for table in tables:
-            column_rows = conn.execute(f'PRAGMA table_info("{table}")').fetchall()
-            columns = [row["name"] for row in column_rows]
-            column_summary = ", ".join(columns)
-
-            count = conn.execute(f'SELECT COUNT(*) AS row_count FROM "{table}"').fetchone()["row_count"]
-
-            timestamp_column = next((col for col in columns if col in timestamp_candidates), None)
-            last_updated = None
-            if timestamp_column:
-                last_updated = conn.execute(
-                    f'SELECT MAX("{timestamp_column}") AS ts FROM "{table}"'
-                ).fetchone()["ts"]
-
-            overview_rows.append(
-                {
-                    "Table": table,
-                    "Rows": int(count or 0),
-                    "Columns": column_summary,
-                    "Last Updated": last_updated or "N/A",
-                }
-            )
-
-    overview_df = pd.DataFrame(overview_rows)
-    return tables, overview_df
-
-
-def fetch_table_preview(table_name: str, limit: int = 100):
-    """Returns a limited preview of the requested table ordered by most recent entries."""
-    if not table_name:
-        return pd.DataFrame()
-
-    with get_db_connection() as conn:
-        query = f'SELECT * FROM "{table_name}" ORDER BY rowid DESC LIMIT ?'
-        df = pd.read_sql_query(query, conn, params=(limit,))
-
-    return df
-
-
-def perform_database_maintenance():
-    """Runs lightweight VACUUM/ANALYZE maintenance on the SQLite file."""
-    if not os.path.exists(DATABASE_PATH):
-        return
-
-    with sqlite3.connect(DATABASE_PATH) as conn:
-        conn.isolation_level = None  # required for VACUUM
-        conn.execute("VACUUM")
-        conn.execute("ANALYZE")
-
-
-def _fetch_license_usage(conn):
-    query = (
-        "SELECT Tool, Vendor, TotalLicenses, UsedLicenses, Available, Utilization, CostPerSeat, TotalCost, UnusedCost "
-        "FROM license_usage ORDER BY Tool"
-    )
-    return pd.read_sql_query(query, conn)
-
-
-def fetch_license_data_from_db():
-    with get_db_connection() as conn:
-        df = _fetch_license_usage(conn)
-    if df.empty:
-        return pd.DataFrame()
-    df = df.rename(
-        columns={
-            'TotalLicenses': 'Total Licenses',
-            'UsedLicenses': 'Used Licenses',
-            'Utilization': 'Utilization (%)',
-            'CostPerSeat': 'Cost_Per_Seat_USD',
-            'TotalCost': 'Total Cost',
-            'UnusedCost': 'Unused Cost',
-        }
-    )
-    return df
-
-
-def fetch_bug_registry_from_db():
-    with get_db_connection() as conn:
-        df = pd.read_sql_query(
-            "SELECT ID, Tool, Version, Issue, Workaround, ReportedBy AS 'Reported By', Status FROM bug_registry ORDER BY created_at DESC",
-            conn,
-        )
-    return df
-
-
-def fetch_tool_registry_from_db():
-    with get_db_connection() as conn:
-        df = pd.read_sql_query(
-            "SELECT Project, Tool, ApprovedVersion AS 'Approved Version', Compiler FROM tool_registry ORDER BY Project",
-            conn,
-        )
-    return df
-
-
-def fetch_run_history_from_db(limit: int = 250):
-    with get_db_connection() as conn:
-        df = pd.read_sql_query(
-            """
-            SELECT run_id, project AS Project, tool AS Tool, flow_stage AS 'Flow Stage', owner AS Owner,
-                   status AS Status, start_time AS Start, duration_hours AS 'Duration (hrs)',
-                   iteration AS Iteration, blockers AS Blockers, updated_at
-            FROM run_history
-            ORDER BY datetime(start_time) DESC
-            LIMIT ?
-            """,
-            conn,
-            params=(limit,),
-        )
-    if not df.empty:
-        df['Start'] = pd.to_datetime(df['Start'])
-        df['Duration (hrs)'] = pd.to_numeric(df['Duration (hrs)'], errors='coerce')
-    return df
-
-
-def fetch_design_checklist_from_db():
-    with get_db_connection() as conn:
-        df = pd.read_sql_query(
-            """
-            SELECT task_id, project AS Project, milestone AS Milestone, task AS Task, owner AS Owner,
-                   status AS Status, due_date AS Due, notes AS Notes, last_updated
-            FROM design_checklist
-            ORDER BY project, milestone
-            """,
-            conn,
-        )
-    return df
-
-
-def upsert_license_record(record):
-    total = int(record.get('Total Licenses', 0) or 0)
-    used = min(int(record.get('Used Licenses', 0) or 0), total) if total else 0
-    available = total - used
-    cost_per = record.get('Cost_Per_Seat_USD')
-    cost_per = float(cost_per) if cost_per not in (None, "", np.nan) else None
-    total_cost = cost_per * total if cost_per is not None else None
-    unused_cost = cost_per * available if cost_per is not None else None
-    utilization = round(used / total * 100, 1) if total else 0.0
-
-    with get_db_connection() as conn:
-        conn.execute(
-            """
-            INSERT INTO license_usage (
-                Tool, Vendor, TotalLicenses, UsedLicenses, Available, Utilization, CostPerSeat, TotalCost, UnusedCost, last_updated
-            ) VALUES (?, ?, ?, ?, ?, ?, ?, ?, ?, CURRENT_TIMESTAMP)
-            ON CONFLICT(Tool) DO UPDATE SET
-                Vendor=excluded.Vendor,
-                TotalLicenses=excluded.TotalLicenses,
-                UsedLicenses=excluded.UsedLicenses,
-                Available=excluded.Available,
-                Utilization=excluded.Utilization,
-                CostPerSeat=excluded.CostPerSeat,
-                TotalCost=excluded.TotalCost,
-                UnusedCost=excluded.UnusedCost,
-                last_updated=CURRENT_TIMESTAMP
-            """,
-            (
-                record.get('Tool'),
-                record.get('Vendor'),
-                total,
-                used,
-                available,
-                utilization,
-                cost_per,
-                total_cost,
-                unused_cost,
-            ),
-        )
-        conn.commit()
-
-
-def bulk_upsert_license_costs(cost_df: pd.DataFrame):
-    if cost_df is None or cost_df.empty:
-        return
-
-    normalized = cost_df.rename(columns={
-        'Total Licenses': 'Total_Licenses',
-        'Total_License': 'Total_Licenses',
-        'TotalLicenses': 'Total_Licenses',
-        'Cost Per Seat': 'Cost_Per_Seat_USD',
-        'CostPerSeat': 'Cost_Per_Seat_USD',
-    })
-
-    with get_db_connection() as conn:
-        existing = {
-            row['Tool']: {
-                'Vendor': row['Vendor'],
-                'UsedLicenses': row['UsedLicenses'],
-                'CostPerSeat': row['CostPerSeat'],
-            }
-            for row in conn.execute(
-                "SELECT Tool, Vendor, UsedLicenses, CostPerSeat FROM license_usage"
-            ).fetchall()
-        }
-
-    for _, row in normalized.iterrows():
-        tool = str(row.get('Tool', '') or '').strip()
-        if not tool:
-            continue
-
-        total = int(row.get('Total_Licenses') or 0)
-        vendor = row.get('Vendor') or existing.get(tool, {}).get('Vendor')
-        if not vendor:
-            lower_tool = tool.lower()
-            if 'synopsys' in lower_tool:
-                vendor = 'Synopsys'
-            elif 'cadence' in lower_tool:
-                vendor = 'Cadence'
-            elif 'siemens' in lower_tool:
-                vendor = 'Siemens'
-            else:
-                vendor = 'Other'
-        cost_per = row.get('Cost_Per_Seat_USD')
-        if pd.isna(cost_per):
-            cost_per = existing.get(tool, {}).get('CostPerSeat')
-
-        base_used = existing.get(tool, {}).get('UsedLicenses', 0) if existing.get(tool) else 0
-        used = row.get('Used Licenses')
-        used = int(used) if not pd.isna(used) and used is not None else int(base_used or max(total // 2, 0))
-        upsert_license_record({
-            'Tool': tool,
-            'Vendor': vendor,
-            'Total Licenses': total,
-            'Used Licenses': min(used, total),
-            'Cost_Per_Seat_USD': cost_per,
-        })
-
-
-def record_license_snapshot(df: pd.DataFrame):
-    if df is None or df.empty:
-        return
-
-    snapshot = {
-        'total_tools': int(len(df)),
-        'total_licenses': int(df['Total Licenses'].sum()),
-        'used_licenses': int(df['Used Licenses'].sum()),
-        'avg_utilization': float(df['Utilization (%)'].mean()) if not df.empty else 0.0,
-        'total_cost': float(df['Total Cost'].sum()) if 'Total Cost' in df.columns else 0.0,
-        'unused_cost': float(df['Unused Cost'].sum()) if 'Unused Cost' in df.columns else 0.0,
-    }
-
-    with get_db_connection() as conn:
-        conn.execute(
-            """
-            INSERT INTO license_snapshots (total_tools, total_licenses, used_licenses, avg_utilization, total_cost, unused_cost)
-            VALUES (?, ?, ?, ?, ?, ?)
-            """,
-            (
-                snapshot['total_tools'],
-                snapshot['total_licenses'],
-                snapshot['used_licenses'],
-                snapshot['avg_utilization'],
-                snapshot['total_cost'],
-                snapshot['unused_cost'],
-            ),
-        )
-        conn.commit()
-
-
-def log_run_event(run_record):
-    """Insert or update a run tracking record."""
-    start_time = run_record.get('Start')
-    if isinstance(start_time, datetime):
-        start_time = start_time.isoformat(timespec="minutes")
-
-    with get_db_connection() as conn:
-        conn.execute(
-            """
-            INSERT INTO run_history (
-                run_id, project, tool, flow_stage, owner, status, start_time, duration_hours, iteration, blockers, updated_at
-            ) VALUES (?, ?, ?, ?, ?, ?, ?, ?, ?, ?, CURRENT_TIMESTAMP)
-            ON CONFLICT(run_id) DO UPDATE SET
-                project=excluded.project,
-                tool=excluded.tool,
-                flow_stage=excluded.flow_stage,
-                owner=excluded.owner,
-                status=excluded.status,
-                start_time=excluded.start_time,
-                duration_hours=excluded.duration_hours,
-                iteration=excluded.iteration,
-                blockers=excluded.blockers,
-                updated_at=CURRENT_TIMESTAMP
-            """,
-            (
-                run_record.get('run_id'),
-                run_record.get('Project'),
-                run_record.get('Tool'),
-                run_record.get('Flow Stage'),
-                run_record.get('Owner'),
-                run_record.get('Status'),
-                start_time,
-                run_record.get('Duration (hrs)'),
-                run_record.get('Iteration'),
-                run_record.get('Blockers'),
-            ),
-        )
-        conn.commit()
-
-
-def update_run_status(run_id: str, status: str, blockers: str | None = None, duration_hours: float | None = None):
-    """Update status, blockers, or duration for an existing run."""
-    if not run_id:
-        return
-
-    updates = ["status = ?", "updated_at = CURRENT_TIMESTAMP"]
-    params = [status]
-
-    if blockers is not None:
-        updates.append("blockers = ?")
-        params.append(blockers)
-
-    if duration_hours is not None:
-        updates.append("duration_hours = ?")
-        params.append(duration_hours)
-
-    params.append(run_id)
-
-    with get_db_connection() as conn:
-        conn.execute(
-            f"UPDATE run_history SET {', '.join(updates)} WHERE run_id = ?",
-            params,
-        )
-        conn.commit()
-
-
-def upsert_checklist_task(task_record):
-    """Insert or update a tapeout checklist item."""
-    due_date = task_record.get('Due')
-    if isinstance(due_date, datetime):
-        due_date = due_date.date().isoformat()
-
-    with get_db_connection() as conn:
-        conn.execute(
-            """
-            INSERT INTO design_checklist (
-                task_id, project, milestone, task, owner, status, due_date, notes, last_updated
-            ) VALUES (?, ?, ?, ?, ?, ?, ?, ?, CURRENT_TIMESTAMP)
-            ON CONFLICT(task_id) DO UPDATE SET
-                project=excluded.project,
-                milestone=excluded.milestone,
-                task=excluded.task,
-                owner=excluded.owner,
-                status=excluded.status,
-                due_date=excluded.due_date,
-                notes=excluded.notes,
-                last_updated=CURRENT_TIMESTAMP
-            """,
-            (
-                task_record.get('task_id'),
-                task_record.get('Project'),
-                task_record.get('Milestone'),
-                task_record.get('Task'),
-                task_record.get('Owner'),
-                task_record.get('Status'),
-                due_date,
-                task_record.get('Notes'),
-            ),
-        )
-        conn.commit()
-
-
-def fetch_license_snapshot_history(limit: int = 15):
-    with get_db_connection() as conn:
-        df = pd.read_sql_query(
-            """
-            SELECT snapshot_id, created_at, total_tools, total_licenses, used_licenses, avg_utilization, total_cost, unused_cost
-            FROM license_snapshots
-            ORDER BY snapshot_id DESC
-            LIMIT ?
-            """,
-            conn,
-            params=(limit,),
-        )
-    return df
-
-
-def insert_bug_record(bug):
-    with get_db_connection() as conn:
-        conn.execute(
-            """
-            INSERT OR REPLACE INTO bug_registry (ID, Tool, Version, Issue, Workaround, ReportedBy, Status, created_at)
-            VALUES (
-                ?, ?, ?, ?, ?, ?, ?, COALESCE((SELECT created_at FROM bug_registry WHERE ID = ?), CURRENT_TIMESTAMP)
-            )
-            """,
-            (
-                bug['ID'],
-                bug['Tool'],
-                bug.get('Version'),
-                bug.get('Issue'),
-                bug.get('Workaround'),
-                bug.get('Reported By'),
-                bug.get('Status'),
-                bug['ID'],
-            ),
-        )
-        conn.commit()
-
-
-def generate_bug_id():
-    with get_db_connection() as conn:
-        ids = [row[0] for row in conn.execute("SELECT ID FROM bug_registry").fetchall()]
-    numbers = [int(re.findall(r"\d+", bug_id)[0]) for bug_id in ids if re.findall(r"\d+", bug_id)]
-    next_number = max(numbers) + 1 if numbers else 1
-    return f"BUG-{next_number:03d}"
-
-
-def generate_run_id():
-    return f"RUN-{uuid.uuid4().hex[:8].upper()}"
-
-
-def generate_task_id():
-    return f"TASK-{uuid.uuid4().hex[:8].upper()}"
-
-
-def refresh_bug_registry_session_state():
-    st.session_state.bug_registry = fetch_bug_registry_from_db()
-
-
-def refresh_license_session_state():
-    st.session_state.license_data = fetch_license_data_from_db()
-
-
-def refresh_tool_registry_session_state():
-    st.session_state.tool_registry = fetch_tool_registry_from_db()
-
-
-def refresh_run_history_session_state():
-    st.session_state.run_history = fetch_run_history_from_db()
-
-
-def refresh_checklist_session_state():
-    st.session_state.design_checklist = fetch_design_checklist_from_db()
-
-def _clean_license_costs(path, df):
-    """Attempts to repair malformed license cost CSVs shipped with the app."""
-    if not df.empty and 'Tool' in df.columns:
-        return df
-
-    try:
-        with open(path, encoding='utf-8') as handle:
-            raw = handle.read().strip()
-    except FileNotFoundError:
-        return pd.DataFrame()
-
-    if not raw:
-        return pd.DataFrame()
-
-    # Remove leading/trailing quotes that collapse the CSV into a single cell
-    raw = raw.strip('"').replace('",,,', '')
-    raw = raw.replace('\r\n', '\n')
-
-    # Normalize column naming before parsing
-    raw = raw.replace('Cost_Per_Year', 'Cost_Per_Seat_USD')
-    raw = raw.replace('Seats ', 'Seats\n')
-    # Insert newlines between consecutive records (after seat counts)
-    raw = re.sub(r'(?<=\d)\s+(?=[A-Z])', '\n', raw)
-
-    repaired = pd.read_csv(StringIO(raw))
-    repaired = repaired.dropna(how='all')
-    repaired = repaired.rename(columns={'Seats': 'Total Licenses'})
-    numeric_cols = ['Cost_Per_Seat_USD', 'Total Licenses']
-    for col in numeric_cols:
-        if col in repaired.columns:
-            repaired[col] = pd.to_numeric(repaired[col], errors='coerce')
-    if not repaired.empty and 'Tool' in repaired.columns:
-        st.session_state['license_costs_repaired'] = True
-    return repaired
-
-
-def load_data(filename):
-    """Loads CSV files from the data directory."""
-    path = os.path.join(DATA_DIR, filename)
-    try:
-        # Attempt to load the user's local CSV
-        df = pd.read_csv(path)
-    except pd.errors.ParserError:
-        df = pd.DataFrame()
-    except FileNotFoundError:
-        # Provide sensible default if data dir not accessible (e.g., in canvas)
-        if 'license_costs.csv' in filename:
-            return pd.DataFrame({
-                'Tool': ['Synopsys DC', 'Cadence Innovus', 'Siemens Calibre'],
-                'Vendor': ['Synopsys', 'Cadence', 'Siemens'],
-                'Cost_Per_Seat_USD': [25000, 35000, 15000],
-                'Total Licenses': [10, 12, 8]
-            })
-        if 'known_bugs.csv' in filename:
-            return pd.DataFrame([
-                {"ID": "BUG-001", "Tool": "Cadence Innovus", "Version": "22.1", "Issue": "Crashes during MMMC analysis", "Workaround": "Use -legacy_mode", "Reported By": "Alice", "Status": "Open"},
-                {"ID": "BUG-002", "Tool": "Synopsys ICC2", "Version": "2023.03", "Issue": "Incorrect congestion map", "Workaround": "Run with -fix_congestion_patch", "Reported By": "Bob", "Status": "Fixed in 2023.06"}
-            ])
-        return pd.DataFrame()
-
-    if 'license_costs.csv' in filename:
-        df = _clean_license_costs(path, df)
-    return df if not df.empty else pd.DataFrame()
-
-def init_session_state():
-    """Initializes session state, database, and baseline records on first run."""
-    if not st.session_state.get('_db_ready', False):
-        init_database()
-        st.session_state['_db_ready'] = True
-
-    # Load license costs from CSV (if provided) to refresh the database
-    license_costs_csv = load_data('license_costs.csv')
-
-    if 'Tool' not in license_costs_csv.columns or license_costs_csv.empty:
-        # CSV missing Tool column or empty -> fall back to baked-in defaults
-        st.warning("License cost data loaded is missing the 'Tool' column. Using synthetic fallback data for initialization.")
-        bulk_upsert_license_costs(FALLBACK_LICENSE_DATA)
-        st.session_state['license_costs_repaired'] = False
-    else:
-        bulk_upsert_license_costs(license_costs_csv)
-        if st.session_state.get('license_costs_repaired'):
-            st.info("Recovered license cost data from malformed CSV. Please fix the source file when convenient.")
-            st.session_state['license_costs_repaired'] = False
-
-    refresh_license_session_state()
-    refresh_bug_registry_session_state()
-    refresh_tool_registry_session_state()
-    refresh_run_history_session_state()
-    refresh_checklist_session_state()
-
-    # Floorplan defaults for cross-page persistence
-    if 'fp_seed_display' not in st.session_state:
-        st.session_state.fp_seed_display = 42
-        st.session_state.fp_area_display = 300.0
-
-def load_tool_registry():
-    """Retrieves the current tool registry DataFrame from session state for use in physical_design."""
-    if 'tool_registry' not in st.session_state:
-        init_session_state()
-    return st.session_state.tool_registry
-
-
-def get_license_data():
-    """Retrieves the current, dynamic license DataFrame from session state for use in metrics calculation."""
-    if 'license_data' not in st.session_state:
-        init_session_state()
-    return st.session_state.license_data
-
-# --- Rendering Functions ---
-
 def render_license_monitor():
     st.header("Real-Time License Utilization")
     st.markdown("""
     > EDA licenses are high-value assets. Monitor usage, cost, and availability to ensure smooth design flow.
     """)
-    
+
     df = get_license_data()
     if df.empty:
         st.warning("No license data available.")
         return
 
-    # Load costs for cost analysis
-    # Use try/except to handle the case where 'Tool' is missing from the loaded cost_df.
+    # Load costs for cost analysis (robust to malformed/missing CSV)
     try:
         cost_df = load_data('license_costs.csv')
     except KeyError:
@@ -945,14 +31,8 @@
                 df[col] = df[join_col]
             df.drop(columns=[join_col], inplace=True)
 
-<<<<<<< HEAD
-=======
-    df = df.join(cost_df, on='Tool', how='left', rsuffix='_cost_join') # Join license_data with loaded cost data
-
->>>>>>> 164b20db
-    # If the join was successful (i.e., 'Cost_Per_Seat_USD' exists from the loaded CSV or fallback)
+    # Ensure costs exist even if CSV lacked them
     if 'Cost_Per_Seat_USD' not in df.columns:
-        # Fallback for if the join didn't work (e.g. if the original CSV was missing data)
         df['Cost_Per_Seat_USD'] = df['Tool'].apply(
             lambda x: 25000 if 'Synopsys' in x else (35000 if 'Cadence' in x else 15000)
         )
@@ -967,17 +47,14 @@
         selected_vendors = st.multiselect(
             "Filter by Vendor", vendor_values, default=vendor_values
         )
-
         max_util = float(df['Utilization (%)'].max()) if not df['Utilization (%)'].empty else 100.0
         slider_upper = max(5.0, max_util)
-        min_utilization = st.slider(
-            "Minimum Utilization (%)", 0.0, slider_upper, 0.0, step=5.0
-        )
+        min_utilization = st.slider("Minimum Utilization (%)", 0.0, slider_upper, 0.0, step=5.0)
 
     filtered_df = df[df['Vendor'].fillna('Unknown').isin(selected_vendors)].copy()
     filtered_df = filtered_df[filtered_df['Utilization (%)'] >= min_utilization]
 
-<<<<<<< HEAD
+    # Record a snapshot only when the visible numbers actually change
     snapshot_signature = None
     if not filtered_df.empty:
         snapshot_signature = (
@@ -992,13 +69,11 @@
             record_license_snapshot(filtered_df)
             st.session_state['last_snapshot_signature'] = snapshot_signature
 
-=======
->>>>>>> 164b20db
     if filtered_df.empty:
         st.warning("No tools match the current filters. Adjust the vendor selection or utilization threshold.")
         return
 
-<<<<<<< HEAD
+    # Spend callouts
     total_cost_series = filtered_df['Total Cost'].fillna(0)
     unused_cost_series = filtered_df['Unused Cost'].fillna(0)
     total_unused_cost = float(unused_cost_series.sum())
@@ -1013,17 +88,13 @@
         )
     )
 
-=======
->>>>>>> 164b20db
     # Summary metrics
     col1, col2, col3, col4 = st.columns(4)
     col1.metric("Tools Shown", len(filtered_df))
     col2.metric("Avg Utilization", f"{filtered_df['Utilization (%)'].mean():.1f}%")
-
     critical_shortages = int((filtered_df['Available'] == 0).sum())
     col3.metric("Critical Shortages", critical_shortages, delta_color="inverse")
 
-    unused_cost = filtered_df['Unused Cost'].sum()
     top_idle_tool = filtered_df.sort_values('Unused Cost', ascending=False).iloc[0]
     col4.metric(
         "Highest Idle Spend",
@@ -1031,7 +102,7 @@
         help=f"{top_idle_tool['Tool']} is carrying the largest unused license cost."
     )
 
-<<<<<<< HEAD
+    # Vendor summary + pie
     vendor_summary = (
         filtered_df.groupby('Vendor', dropna=False)
         .agg({
@@ -1056,11 +127,9 @@
         st.subheader("Vendor Health Overview")
         st.dataframe(
             vendor_summary[
-                ['Vendor', 'Tool Count', 'Total Licenses', 'Used Licenses', 'Buffer Seats', 'Utilization (%)', 'Total Cost', 'Unused Cost']
-            ].style.format({
-                'Total Cost': '${:,.0f}',
-                'Unused Cost': '${:,.0f}'
-            }),
+                ['Vendor', 'Tool Count', 'Total Licenses', 'Used Licenses', 'Buffer Seats',
+                 'Utilization (%)', 'Total Cost', 'Unused Cost']
+            ].style.format({'Total Cost': '${:,.0f}', 'Unused Cost': '${:,.0f}'}),
             hide_index=True
         )
 
@@ -1074,9 +143,7 @@
         )
         st.plotly_chart(spend_fig, use_container_width=True)
 
-=======
->>>>>>> 164b20db
-    # Provide download of filtered snapshot
+    # Download filtered snapshot
     st.download_button(
         label="📥 Download Filtered Snapshot (CSV)",
         data=filtered_df.to_csv(index=False),
@@ -1084,7 +151,7 @@
         mime="text/csv"
     )
 
-    # Chart
+    # Bar chart
     fig = px.bar(
         filtered_df,
         x="Tool",
@@ -1093,77 +160,53 @@
         color_discrete_sequence=["#e74c3c", "#2ecc71"]
     )
     st.plotly_chart(fig, use_container_width=True)
-    
-    # Table with conditional formatting
+
+    # Table with conditional formatting (use Styler.map to avoid deprecation warnings)
     st.subheader("License Details")
-    
-    # Select subset of columns to display
-    display_cols = [col for col in ['Tool', 'Vendor', 'Total Licenses', 'Used Licenses', 'Available', 'Utilization (%)', 'Cost_Per_Seat_USD', 'Total Cost', 'Unused Cost'] if col in df.columns]
-
-    # FIX: Apply styling and formatting to the sliced DataFrame and save the Styler object.
-    # The Styler object itself is not subscriptable.
-    styled_df = filtered_df[display_cols].style.applymap(
-        # Use a high-contrast color for utilization warning (dark red on dark theme)
-        lambda x: 'background-color: #a33333; color: white' if x >= 90 else '',
-        subset=['Utilization (%)']
-    ).applymap(
-        # Use a light gold/yellow color to highlight the largest license pool
-        lambda x: 'background-color: #ffdb58; color: black' if x == filtered_df['Total Licenses'].max() and x > 0 else '',
-        subset=['Total Licenses']
-    ).format({
-        'Cost_Per_Seat_USD': '${:,.0f}',
-        'Total Cost': '${:,.0f}',
-        'Unused Cost': '${:,.0f}'
-    })
-
-    # Pass the resulting Styler object directly to st.dataframe
+    display_cols = [c for c in ['Tool', 'Vendor', 'Total Licenses', 'Used Licenses', 'Available',
+                                'Utilization (%)', 'Cost_Per_Seat_USD', 'Total Cost', 'Unused Cost']
+                    if c in filtered_df.columns]
+
+    styled_df = (
+        filtered_df[display_cols]
+        .style
+        .map(lambda x: 'background-color: #a33333; color: white' if x >= 90 else '',
+             subset=['Utilization (%)'])
+        .map(lambda x: 'background-color: #ffdb58; color: black'
+             if x == filtered_df['Total Licenses'].max() and x > 0 else '',
+             subset=['Total Licenses'])
+        .format({'Cost_Per_Seat_USD': '${:,.0f}', 'Total Cost': '${:,.0f}', 'Unused Cost': '${:,.0f}'})
+    )
     st.dataframe(styled_df, hide_index=True)
 
-<<<<<<< HEAD
+    # History (from license_snapshots)
     history_df = fetch_license_snapshot_history()
     if not history_df.empty:
         history_chart = history_df.sort_values('snapshot_id').copy()
         history_chart['created_at'] = pd.to_datetime(history_chart['created_at'])
-
         chart_fig = px.line(
             history_chart,
             x='created_at',
             y=['avg_utilization', 'used_licenses'],
-            labels={
-                'created_at': 'Captured',
-                'value': 'Value',
-                'variable': 'Metric',
-            },
+            labels={'created_at': 'Captured', 'value': 'Value', 'variable': 'Metric'},
             title='Utilization & Usage Trend',
         )
         chart_fig.update_yaxes(title='Average Utilization (%) / Used Licenses')
         st.plotly_chart(chart_fig, use_container_width=True)
 
-        history_display = history_df.rename(
-            columns={
-                'snapshot_id': 'Snapshot #',
-                'created_at': 'Captured',
-                'total_tools': 'Tools',
-                'total_licenses': 'Licenses',
-                'used_licenses': 'In Use',
-                'avg_utilization': 'Avg Util (%)',
-                'total_cost': 'Total Cost (USD)',
-                'unused_cost': 'Idle Cost (USD)',
-            }
-        )
+        history_display = history_df.rename(columns={
+            'snapshot_id': 'Snapshot #', 'created_at': 'Captured', 'total_tools': 'Tools',
+            'total_licenses': 'Licenses', 'used_licenses': 'In Use', 'avg_utilization': 'Avg Util (%)',
+            'total_cost': 'Total Cost (USD)', 'unused_cost': 'Idle Cost (USD)',
+        })
         history_display['Captured'] = pd.to_datetime(history_display['Captured']).dt.strftime('%Y-%m-%d %H:%M')
         with st.expander("📚 Historical Dashboard Snapshots", expanded=False):
-            st.dataframe(
-                history_display,
-                hide_index=True,
-                use_container_width=True,
-            )
-
-=======
->>>>>>> 164b20db
-    # Spotlight the most constrained and most underused tools
+            st.dataframe(history_display, hide_index=True, use_container_width=True)
+
+    # Risk spotlight + capacity alerts
     st.markdown("### 🔎 Risk Spotlight")
-    risk_cols = [col for col in display_cols if col in ['Tool', 'Vendor', 'Total Licenses', 'Used Licenses', 'Available', 'Utilization (%)', 'Unused Cost']]
+    risk_cols = [c for c in display_cols if c in
+                 ['Tool', 'Vendor', 'Total Licenses', 'Used Licenses', 'Available', 'Utilization (%)', 'Unused Cost']]
 
     shortage_tools = filtered_df[filtered_df['Available'] == 0].sort_values('Utilization (%)', ascending=False)
     idle_tools = filtered_df.sort_values('Unused Cost', ascending=False)
@@ -1179,7 +222,6 @@
     with col_idle:
         st.caption("High Idle Spend (Top 3)")
         st.dataframe(idle_tools[risk_cols].head(3), hide_index=True)
-<<<<<<< HEAD
 
     high_pressure = filtered_df[
         (filtered_df['Available'] <= 2)
@@ -1189,13 +231,9 @@
 
     if not high_pressure.empty:
         st.markdown("### 🚨 Capacity Alerts")
-        st.write(
-            "These tools are nearly saturated—initiate procurement or re-allocation discussions before the next tapeout build."
-        )
+        st.write("These tools are nearly saturated—initiate procurement or re-allocation discussions before the next tapeout build.")
         st.dataframe(
-            high_pressure[risk_cols].assign(**{
-                'Buffer Seats': high_pressure['Available'],
-            })[
+            high_pressure[risk_cols].assign(**{'Buffer Seats': high_pressure['Available']})[
                 ['Tool', 'Vendor', 'Utilization (%)', 'Available', 'Buffer Seats', 'Unused Cost']
             ],
             hide_index=True,
@@ -1213,7 +251,6 @@
         if baseline_df.empty:
             st.warning("Unable to locate the selected tool in the active dataset.")
             return
-
         baseline = baseline_df.iloc[0]
         current_total = baseline['Total Licenses']
         current_used = baseline['Used Licenses']
@@ -1229,24 +266,16 @@
         )
         if incremental_cost:
             st.markdown(f"- **Incremental Annual Cost:** `${incremental_cost:,.0f}`")
-        st.markdown(
-            "- **Buffer After Purchase:** ``{}`` seats".format(projected_total - current_used)
-        )
+        st.markdown("- **Buffer After Purchase:** ``{}`` seats".format(projected_total - current_used))
         if seats_needed_for_target > 0:
-            st.markdown(
-                f"- To hit the target utilization of {target_util}%, plan for at least ``{seats_needed_for_target}`` additional seats."
-            )
+            st.markdown(f"- To hit the target utilization of {target_util}%, plan for at least ``{seats_needed_for_target}`` additional seats.")
         else:
             st.markdown("- Current capacity already meets the utilization goal.")
 
-=======
-    
->>>>>>> 164b20db
-    # --- Add New Tool Form (Dynamic User Input) ---
+    # --- Add New Tool Form ---
     with st.expander("➕ Add New EDA Tool"):
         with st.form("new_tool_form"):
             st.subheader("Input New Tool Specifications")
-            
             tool_name = st.text_input("Tool Name (e.g., Cadence Genus)", key='new_tool_name')
             vendor = st.selectbox("Vendor", ["Synopsys", "Cadence", "Siemens", "Other"], key='new_tool_vendor')
             total_licenses = st.number_input("Total Licenses Owned", min_value=1, step=1, key='new_tool_total', value=5)
@@ -1254,7 +283,6 @@
             cost_per_seat = st.number_input("Annual Cost Per Seat (USD)", min_value=0, step=1000, key='new_tool_cost', value=10000)
 
             submitted = st.form_submit_button("Add Tool to Dashboard")
-            
             if submitted and tool_name:
                 new_data = {
                     "Tool": tool_name.title(),
@@ -1267,8 +295,6 @@
                     "Total Cost": total_licenses * cost_per_seat,
                     "Unused Cost": (total_licenses - used_licenses) * cost_per_seat
                 }
-                
-                # Append to session state
                 current_df = st.session_state.license_data
                 if tool_name.title() not in current_df['Tool'].tolist():
                     upsert_license_record(new_data)
@@ -1276,560 +302,4 @@
                     st.success(f"Tool '{tool_name.title()}' added, persisted to the database, and dashboard updated!")
                     st.rerun()
                 else:
-                    st.warning(f"Tool '{tool_name.title()}' already exists.")
-
-
-def render_bug_tracker():
-    st.header("🐞 Known EDA Tool Issues & Workarounds")
-    st.markdown("""
-    > Central repository for tool bugs, workarounds, and status—persisted in the CAD database for cross-session visibility.
-    """)
-
-    bugs_df = st.session_state.bug_registry
-    
-    # FIX: Check if the 'Status' column exists before trying to access it for filtering.
-    if "Status" in bugs_df.columns and not bugs_df.empty:
-        status_options = ["All"] + list(bugs_df["Status"].unique())
-    else:
-        # Fallback to standard status options if the column is missing or DataFrame is empty
-        status_options = ["All", "Open", "Fixed", "Under Review"]
-        
-    status_filter = st.selectbox("Filter by Status", status_options)
-    
-    if status_filter != "All":
-        # Check again if the column exists before filtering
-        if "Status" in bugs_df.columns:
-            bugs_df = bugs_df[bugs_df["Status"] == status_filter]
-        else:
-            st.warning(f"Cannot filter by status '{status_filter}' because the 'Status' column is missing from the bug registry data.")
-
-    # Display bugs
-    for _, bug in bugs_df.iterrows():
-        # Check for 'Status' key before using it
-        status = bug.get('Status', 'Unknown')
-        status_emoji = "🔴" if status == "Open" else ("🟠" if status == "Under Review" else "🟢")
-        
-        with st.expander(f"{status_emoji} {bug['ID']} - {bug['Tool']} v{bug['Version']}"):
-            st.markdown(f"**Issue**: {bug['Issue']}")
-            st.markdown(f"**Workaround**: `{bug.get('Workaround', 'None yet.')}`")
-            st.markdown(f"**Reported By**: {bug.get('Reported By', 'N/A')} | **Status**: `{status}`")
-    
-    # Add new bug (now uses session state for persistence)
-    with st.form("new_bug"):
-        st.subheader("➕ Report New Issue")
-        tool = st.text_input("Tool (e.g., Cadence Innovus)")
-        version = st.text_input("Version")
-        issue = st.text_area("Issue Description")
-        workaround = st.text_input("Workaround (if known)")
-        reported_by = st.text_input("Reported By (Your Name)", value="User")
-        
-        submitted = st.form_submit_button("Submit Bug Report")
-        if submitted and tool and issue:
-            new_id = generate_bug_id()
-            new_bug = {
-                "ID": new_id,
-                "Tool": tool.title(),
-                "Version": version,
-                "Issue": issue,
-                "Workaround": workaround if workaround else "None yet.",
-                "Reported By": reported_by,
-                "Status": "Open"
-            }
-
-            insert_bug_record(new_bug)
-            refresh_bug_registry_session_state()
-            st.success(f"Bug {new_id} reported successfully and saved to the database!")
-            st.rerun()
-
-
-def render_tool_registry():
-    st.header("⚙️ Tool Version Registry")
-    st.markdown("""
-    > Ensures design reproducibility by tracking approved, stable tool versions per project.
-    """)
-
-    registry = st.session_state.tool_registry
-    st.dataframe(registry, hide_index=True)
-
-    st.markdown("### Why This Matters for Design Integrity")
-    st.markdown("""
-    - **Prevents Version Drift:** Ensures all teams are using the exact same, verified executables.
-    - **Reproducible Builds:** Essential for achieving consistent results between design iterations, especially for timing closure.
-    - **CI/CD Integration:** The registry acts as the source of truth for automated build pipelines.
-    """)
-
-
-def render_run_tracker():
-    st.header("🚀 Flow Run Tracker")
-    st.markdown(
-        "> Keep tabs on long-running PnR, STA, and verification jobs so bottlenecks are surfaced before schedules slip."
-    )
-
-    run_df = st.session_state.get('run_history', fetch_run_history_from_db())
-    if run_df.empty:
-        st.info("No EDA runs have been logged yet. Use the form below to capture the first one.")
-    else:
-        run_df = run_df.copy()
-        run_df['Start'] = pd.to_datetime(run_df['Start'], errors='coerce')
-        run_df['Duration (hrs)'] = pd.to_numeric(run_df['Duration (hrs)'], errors='coerce')
-
-        projects = sorted(run_df['Project'].dropna().unique().tolist())
-        statuses = sorted(run_df['Status'].dropna().unique().tolist())
-
-        with st.expander("🔍 Filter runs", expanded=True):
-            selected_projects = st.multiselect(
-                "Project", projects, default=projects
-            )
-            status_defaults = [status for status in RUN_STATUS_OPTIONS if status in statuses] or statuses
-            selected_statuses = st.multiselect(
-                "Status", statuses or RUN_STATUS_OPTIONS, default=status_defaults if status_defaults else RUN_STATUS_OPTIONS
-            )
-            lookback_days = st.slider("Lookback window (days)", min_value=3, max_value=90, value=30, step=1)
-
-        filtered_df = run_df.copy()
-        if selected_projects:
-            filtered_df = filtered_df[filtered_df['Project'].isin(selected_projects)]
-        if selected_statuses:
-            filtered_df = filtered_df[filtered_df['Status'].isin(selected_statuses)]
-
-        cutoff = datetime.now() - timedelta(days=lookback_days)
-        filtered_df = filtered_df[filtered_df['Start'].isna() | (filtered_df['Start'] >= cutoff)]
-
-        if filtered_df.empty:
-            st.warning("No runs match the chosen filters or time window.")
-        else:
-            total_runs = len(filtered_df)
-            completed_runs = filtered_df['Status'].isin(['Passed']).sum()
-            active_runs = filtered_df['Status'].isin(['Running', 'Queued']).sum()
-            success_rate = (completed_runs / total_runs * 100) if total_runs else 0
-            average_duration = filtered_df['Duration (hrs)'].dropna().mean()
-
-            col1, col2, col3, col4 = st.columns(4)
-            col1.metric("Runs tracked", total_runs)
-            col2.metric("Pass rate", f"{success_rate:.1f}%")
-            col3.metric("Active jobs", active_runs)
-            col4.metric("Avg duration", f"{average_duration:.1f} h" if not np.isnan(average_duration) else "--")
-
-            stage_summary = (
-                filtered_df.groupby(['Flow Stage', 'Status'], dropna=False)['Project']
-                .count()
-                .unstack(fill_value=0)
-                .sort_index()
-            )
-            with st.expander("Stage health", expanded=False):
-                st.dataframe(stage_summary, use_container_width=True)
-
-            timeline_df = filtered_df.dropna(subset=['Start']).copy()
-            if not timeline_df.empty:
-                timeline_df['Finish'] = timeline_df.apply(
-                    lambda row: row['Start'] + pd.to_timedelta(max(row.get('Duration (hrs)') or 0.5, 0.5), unit='h'),
-                    axis=1,
-                )
-                timeline_fig = px.timeline(
-                    timeline_df,
-                    x_start='Start',
-                    x_end='Finish',
-                    y='Project',
-                    color='Status',
-                    hover_data=['Tool', 'Flow Stage', 'Owner', 'Duration (hrs)', 'Iteration', 'Blockers'],
-                    title='Recent run timeline',
-                )
-                timeline_fig.update_yaxes(autorange="reversed")
-                st.plotly_chart(timeline_fig, use_container_width=True)
-
-            editor_columns = [
-                'run_id', 'Project', 'Tool', 'Flow Stage', 'Owner', 'Status', 'Start', 'Duration (hrs)', 'Iteration', 'Blockers'
-            ]
-            editor_df = filtered_df[editor_columns].set_index('run_id')
-            status_choices = list(dict.fromkeys(RUN_STATUS_OPTIONS + statuses))
-
-            edited_df = st.data_editor(
-                editor_df,
-                num_rows="fixed",
-                use_container_width=True,
-                hide_index=True,
-                column_config={
-                    'Status': st.column_config.SelectboxColumn('Status', options=status_choices),
-                    'Duration (hrs)': st.column_config.NumberColumn('Duration (hrs)', min_value=0.0, step=0.25),
-                    'Start': st.column_config.DatetimeColumn('Start', disabled=True),
-                    'Project': st.column_config.TextColumn('Project', disabled=True),
-                    'Tool': st.column_config.TextColumn('Tool', disabled=True),
-                    'Flow Stage': st.column_config.TextColumn('Flow Stage', disabled=True),
-                    'Owner': st.column_config.TextColumn('Owner', disabled=True),
-                    'Iteration': st.column_config.NumberColumn('Iteration', disabled=True),
-                },
-            )
-
-            if st.button("💾 Save run updates", use_container_width=True):
-                changes = 0
-                for run_id, edited_row in edited_df.iterrows():
-                    original_row = editor_df.loc[run_id]
-                    status_changed = edited_row['Status'] != original_row['Status']
-                    duration_changed = not pd.isna(edited_row['Duration (hrs)']) and (
-                        pd.isna(original_row['Duration (hrs)'])
-                        or float(edited_row['Duration (hrs)']) != float(original_row['Duration (hrs)'])
-                    )
-                    blockers_changed = (edited_row['Blockers'] or '') != (original_row['Blockers'] or '')
-
-                    if status_changed or duration_changed or blockers_changed:
-                        update_run_status(
-                            run_id,
-                            edited_row['Status'],
-                            blockers=edited_row['Blockers'] if blockers_changed else None,
-                            duration_hours=float(edited_row['Duration (hrs)']) if duration_changed else None,
-                        )
-                        changes += 1
-
-                if changes:
-                    refresh_run_history_session_state()
-                    st.success(f"Updated {changes} run{'s' if changes != 1 else ''}.")
-                    st.rerun()
-                else:
-                    st.info("No run updates detected.")
-
-            st.download_button(
-                "⬇️ Export filtered runs",
-                data=filtered_df.drop(columns=['updated_at'], errors='ignore').to_csv(index=False),
-                file_name="eda_run_tracker.csv",
-                mime="text/csv",
-                use_container_width=True,
-            )
-
-    with st.expander("➕ Log a new run"):
-        with st.form("new_run_form"):
-            run_state_df = st.session_state.get('run_history', pd.DataFrame())
-            if isinstance(run_state_df, pd.DataFrame) and 'Project' in run_state_df.columns:
-                existing_projects = sorted(set(run_state_df['Project'].dropna()))
-            else:
-                existing_projects = []
-            default_project = existing_projects[0] if existing_projects else ""
-            project = st.text_input("Project", value=default_project)
-            tool = st.text_input("Tool", placeholder="e.g., Cadence Innovus")
-            flow_stage = st.selectbox(
-                "Flow stage",
-                [
-                    "Synthesis",
-                    "Floorplanning",
-                    "Place & Route",
-                    "Timing Sign-off",
-                    "Power Analysis",
-                    "DRC",
-                    "LVS",
-                    "Custom",
-                ],
-            )
-            owner = st.text_input("Owner", value=st.session_state.get('user', ""))
-            status = st.selectbox("Status", RUN_STATUS_OPTIONS, index=RUN_STATUS_OPTIONS.index("Queued"))
-            start_time = st.datetime_input("Start time", value=datetime.now())
-            duration_hours = st.number_input("Duration (hrs)", min_value=0.0, step=0.25, value=1.0)
-            iteration = st.number_input("Iteration", min_value=0, step=1, value=1)
-            blockers = st.text_area("Blockers / Notes", height=80)
-
-            submitted = st.form_submit_button("Log run")
-            if submitted:
-                required = [project.strip(), tool.strip(), flow_stage.strip(), owner.strip()]
-                if not all(required):
-                    st.warning("Project, tool, flow stage, and owner are required to log a run.")
-                else:
-                    record = {
-                        'run_id': generate_run_id(),
-                        'Project': project.strip(),
-                        'Tool': tool.strip(),
-                        'Flow Stage': flow_stage,
-                        'Owner': owner.strip(),
-                        'Status': status,
-                        'Start': start_time,
-                        'Duration (hrs)': float(duration_hours),
-                        'Iteration': int(iteration),
-                        'Blockers': blockers.strip(),
-                    }
-                    log_run_event(record)
-                    refresh_run_history_session_state()
-                    st.success("Run logged successfully.")
-                    st.rerun()
-
-
-def render_tapeout_checklist():
-    st.header("✅ Tapeout Readiness Checklist")
-    st.markdown(
-        "> Align CAD deliverables, sign-off tasks, and foundry checklists so engineering knows exactly what remains."
-    )
-
-    checklist_df = st.session_state.get('design_checklist', fetch_design_checklist_from_db())
-    if checklist_df.empty:
-        st.info("No checklist items yet—use the form below to seed your tapeout plan.")
-    else:
-        checklist_df = checklist_df.copy()
-        checklist_df['Due'] = pd.to_datetime(checklist_df['Due'], errors='coerce')
-
-        projects = sorted(checklist_df['Project'].dropna().unique().tolist())
-        milestones = sorted(checklist_df['Milestone'].dropna().unique().tolist())
-
-        with st.expander("🔍 Filter checklist", expanded=True):
-            selected_projects = st.multiselect("Project", projects, default=projects)
-            selected_milestones = st.multiselect("Milestone", milestones, default=milestones)
-            show_only_open = st.checkbox("Show only open items", value=False)
-
-        filtered_df = checklist_df.copy()
-        if selected_projects:
-            filtered_df = filtered_df[filtered_df['Project'].isin(selected_projects)]
-        if selected_milestones:
-            filtered_df = filtered_df[filtered_df['Milestone'].isin(selected_milestones)]
-        if show_only_open:
-            filtered_df = filtered_df[filtered_df['Status'] != 'Complete']
-
-        if filtered_df.empty:
-            st.warning("No checklist items match the current filters.")
-        else:
-            total_tasks = len(filtered_df)
-            completed = (filtered_df['Status'] == 'Complete').sum()
-            blocked = filtered_df['Status'].str.contains('Blocked', case=False, na=False).sum()
-            due_soon = filtered_df[
-                (filtered_df['Status'] != 'Complete')
-                & (filtered_df['Due'].notna())
-                & (filtered_df['Due'] <= datetime.now() + timedelta(days=3))
-            ]
-
-            completion_rate = (completed / total_tasks * 100) if total_tasks else 0
-
-            col1, col2, col3, col4 = st.columns(4)
-            col1.metric("Tasks tracked", total_tasks)
-            col2.metric("Completion", f"{completion_rate:.1f}%")
-            col3.metric("Blocked", blocked)
-            col4.metric("Due in 3 days", len(due_soon))
-
-            progress_weights = {
-                'Complete': 1.0,
-                'In Progress': 0.5,
-                'Blocked': 0.0,
-                'Not Started': 0.0,
-                'Needs Review': 0.25,
-            }
-            filtered_df['Progress'] = filtered_df['Status'].map(progress_weights).fillna(0.5)
-            milestone_summary = (
-                filtered_df.groupby('Milestone')
-                .agg(
-                    Tasks=('Task', 'count'),
-                    Complete=('Status', lambda s: (s == 'Complete').sum()),
-                    Progress=('Progress', 'mean'),
-                )
-                .reset_index()
-            )
-
-            with st.expander("Milestone progress", expanded=False):
-                for _, row in milestone_summary.iterrows():
-                    st.markdown(f"**{row['Milestone']}** — {int(row['Complete'])}/{int(row['Tasks'])} complete")
-                    st.progress(min(max(row['Progress'], 0), 1.0))
-
-            editor_columns = ['task_id', 'Project', 'Milestone', 'Task', 'Owner', 'Status', 'Due', 'Notes']
-            editor_df = filtered_df[editor_columns].set_index('task_id')
-            status_choices = list(dict.fromkeys(CHECKLIST_STATUS_OPTIONS + filtered_df['Status'].dropna().tolist()))
-
-            edited_df = st.data_editor(
-                editor_df,
-                num_rows="fixed",
-                hide_index=True,
-                use_container_width=True,
-                column_config={
-                    'Status': st.column_config.SelectboxColumn('Status', options=status_choices),
-                    'Due': st.column_config.DateColumn('Due date'),
-                    'Project': st.column_config.TextColumn('Project', disabled=True),
-                    'Milestone': st.column_config.TextColumn('Milestone', disabled=True),
-                    'Task': st.column_config.TextColumn('Task', disabled=True),
-                },
-            )
-
-            if st.button("💾 Save checklist updates", use_container_width=True):
-                changes = 0
-                for task_id, edited_row in edited_df.iterrows():
-                    original_row = editor_df.loc[task_id]
-                    has_changes = False
-                    record = {
-                        'task_id': task_id,
-                        'Project': original_row['Project'],
-                        'Milestone': original_row['Milestone'],
-                        'Task': original_row['Task'],
-                        'Owner': edited_row['Owner'],
-                        'Status': edited_row['Status'],
-                        'Due': edited_row['Due'],
-                        'Notes': edited_row['Notes'],
-                    }
-
-                    if edited_row['Status'] != original_row['Status']:
-                        has_changes = True
-                    if (edited_row['Owner'] or '') != (original_row['Owner'] or ''):
-                        has_changes = True
-                    if pd.to_datetime(edited_row['Due']) != pd.to_datetime(original_row['Due']):
-                        has_changes = True
-                    if (edited_row['Notes'] or '') != (original_row['Notes'] or ''):
-                        has_changes = True
-
-                    if has_changes:
-                        upsert_checklist_task(record)
-                        changes += 1
-
-                if changes:
-                    refresh_checklist_session_state()
-                    st.success(f"Updated {changes} checklist item{'s' if changes != 1 else ''}.")
-                    st.rerun()
-                else:
-                    st.info("No checklist edits detected.")
-
-            st.download_button(
-                "⬇️ Export checklist",
-                data=filtered_df.drop(columns=['Progress'], errors='ignore').to_csv(index=False),
-                file_name="tapeout_checklist.csv",
-                mime="text/csv",
-                use_container_width=True,
-            )
-
-    with st.expander("➕ Add checklist item"):
-        with st.form("new_checklist_item"):
-            project = st.text_input("Project")
-            milestone = st.text_input("Milestone")
-            task = st.text_area("Task")
-            owner = st.text_input("Owner")
-            status = st.selectbox("Status", CHECKLIST_STATUS_OPTIONS, index=0)
-            due = st.date_input("Due date", value=datetime.now().date())
-            notes = st.text_area("Notes", height=80)
-
-            submitted = st.form_submit_button("Add item")
-            if submitted:
-                required = [project.strip(), milestone.strip(), task.strip()]
-                if not all(required):
-                    st.warning("Project, milestone, and task description are required.")
-                else:
-                    record = {
-                        'task_id': generate_task_id(),
-                        'Project': project.strip(),
-                        'Milestone': milestone.strip(),
-                        'Task': task.strip(),
-                        'Owner': owner.strip(),
-                        'Status': status,
-                        'Due': due,
-                        'Notes': notes.strip(),
-                    }
-                    upsert_checklist_task(record)
-                    refresh_checklist_session_state()
-                    st.success("Checklist item added.")
-                    st.rerun()
-
-
-def render_database_manager():
-    st.header("🗄️ Database Manager")
-    st.markdown(
-        """
-        > Inspect, back up, and maintain the persisted state that powers the Celestial AI CAD command center.
-        """
-    )
-
-    if not os.path.exists(DATABASE_PATH):
-        st.warning("Database not found—initializing with baseline records now.")
-        init_database()
-
-    tables, overview_df = get_database_overview()
-
-    db_size_mb = os.path.getsize(DATABASE_PATH) / (1024 ** 2) if os.path.exists(DATABASE_PATH) else 0
-    last_modified = (
-        datetime.fromtimestamp(os.path.getmtime(DATABASE_PATH)).strftime("%Y-%m-%d %H:%M")
-        if os.path.exists(DATABASE_PATH)
-        else "N/A"
-    )
-
-    total_rows = int(overview_df["Rows"].sum()) if not overview_df.empty else 0
-
-    col1, col2, col3 = st.columns(3)
-    col1.metric("SQLite Size", f"{db_size_mb:.2f} MB")
-    col2.metric("Tracked Tables", len(tables))
-    col3.metric("Total Rows", f"{total_rows:,}")
-
-    st.caption(f"Database located at: `{DATABASE_PATH}` (last modified {last_modified})")
-
-    if overview_df.empty:
-        st.info("No user tables detected yet—interact with the infrastructure tools to start populating the datastore.")
-        return
-
-    st.markdown("### Inventory")
-    st.dataframe(overview_df, hide_index=True, use_container_width=True)
-
-    st.markdown("### Table Explorer")
-    selected_table = st.selectbox("Choose a table to inspect", tables, index=0)
-    row_limit = st.slider("Rows to display", min_value=10, max_value=500, value=100, step=10)
-
-    preview_df = fetch_table_preview(selected_table, row_limit=row_limit)
-
-    if preview_df.empty:
-        st.warning("This table is currently empty.")
-    else:
-        st.dataframe(preview_df, hide_index=True, use_container_width=True)
-
-        csv_bytes = preview_df.to_csv(index=False).encode("utf-8")
-        st.download_button(
-            "⬇️ Download preview as CSV",
-            data=csv_bytes,
-            file_name=f"{selected_table}_preview.csv",
-            mime="text/csv",
-        )
-
-    with get_db_connection() as conn:
-        schema_rows = conn.execute(f'PRAGMA table_info("{selected_table}")').fetchall()
-
-    if schema_rows:
-        schema_df = pd.DataFrame(schema_rows, columns=["cid", "Column", "Type", "Not Null", "Default", "Primary Key"])
-        st.markdown("#### Schema")
-        st.dataframe(schema_df[["Column", "Type", "Not Null", "Primary Key"]], hide_index=True)
-
-    with st.expander("Maintenance & Utilities"):
-        st.markdown("Keep the datastore lean and ensure application caches stay in sync after manual interventions.")
-
-        maintenance_col, backup_col, refresh_col = st.columns(3)
-
-        if maintenance_col.button("Run VACUUM + ANALYZE", use_container_width=True):
-            perform_database_maintenance()
-            st.success("Database maintenance completed successfully.")
-            st.rerun()
-
-        if os.path.exists(DATABASE_PATH):
-            with open(DATABASE_PATH, "rb") as db_file:
-                backup_col.download_button(
-                    "Download SQLite backup",
-                    data=db_file.read(),
-                    file_name=f"celestial_ai_datastore_{datetime.now().strftime('%Y%m%d_%H%M%S')}.db",
-                    mime="application/x-sqlite3",
-                    use_container_width=True,
-                )
-
-        if refresh_col.button("Refresh session caches", use_container_width=True):
-            refresh_license_session_state()
-            refresh_bug_registry_session_state()
-            refresh_tool_registry_session_state()
-            refresh_run_history_session_state()
-            refresh_checklist_session_state()
-            st.success("Session state refreshed from the latest database contents.")
-            st.rerun()
-
-    with st.expander("Read-only SQL Workbench"):
-        st.markdown("Run ad-hoc SELECT queries when you need deeper analytics without leaving the dashboard.")
-        default_query = f'SELECT * FROM "{selected_table}" LIMIT 10'
-        query = st.text_area("SQL", value=default_query, height=120)
-
-        if st.button("Execute query", use_container_width=True):
-            lowered = query.strip().lower()
-            if not lowered.startswith("select") and not lowered.startswith("with"):
-                st.error("Only read-only SELECT statements are allowed.")
-            else:
-                try:
-                    with get_db_connection() as conn:
-                        result_df = pd.read_sql_query(query, conn)
-                    if result_df.empty:
-                        st.info("Query executed successfully but returned no rows.")
-                    else:
-                        st.dataframe(result_df, hide_index=True, use_container_width=True)
-                        st.download_button(
-                            "⬇️ Download result as CSV",
-                            data=result_df.to_csv(index=False).encode("utf-8"),
-                            file_name="query_result.csv",
-                            mime="text/csv",
-                        )
-                except Exception as exc:  # noqa: BLE001
-                    st.error(f"Query failed: {exc}")+                    st.warning(f"Tool '{tool_name.title()}' already exists.")